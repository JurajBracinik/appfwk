/**
 *
 * @file queue_IO_check.cxx
 *
 * A low-level test of queue classes which inherit both from
 * QueueSource and QueueSink where we have a user-settable number
 * of threads writing elements to a queue while a user-settable
 * number of threads reads from the queue
 *
 * Run "queue_IO_check --help" to see options
 *
 * This is part of the DUNE DAQ Application Framework, copyright 2020.
 * Licensing/copyright details are in the COPYING file that you should have
 * received with this code.
 */

#include "appfwk/StdDeQueue.hpp"
#include "appfwk/FollyQueue.hpp"

#include "TRACE/trace.h"

#include <boost/program_options.hpp>
namespace bpo = boost::program_options;

#include <chrono>
#include <future>
#include <iostream>
#include <random>
#include <sstream>
#include <stdexcept>
#include <thread>

namespace {

/**
 * @brief Type of the queue
 * @todo John Freeman, May-8-2020 (jcfree@fnal.gov)
 * Will replace use of StdDeQueue in the unique_ptr with a base
 * class which supports both push and pop operations if and when one
 * becomes available
 */
std::string queue_type = "StdDeQueue";

auto timeout = std::chrono::milliseconds(100); ///< Queue's timeout

/**
 * @brief Queue instance for test
<<<<<<< HEAD
*/
std::unique_ptr<dunedaq::appfwk::Queue<int>> queue = nullptr;
=======
 */
std::unique_ptr<dunedaq::appfwk::StdDeQueue<int>> queue = nullptr;
>>>>>>> b648c66f

constexpr int nelements = 100; ///< Number of elements to push to the Queue (total)
int n_adding_threads = 1;      ///< Number of threads which will call push
int n_removing_threads = 1;    ///< Number of threads which will call pop

int avg_milliseconds_between_pushes = 5; ///< Target average rate of pushes
int avg_milliseconds_between_pops = 5;   ///< Target average rate of pops

std::atomic<size_t> queue_size = 0;     ///< Queue's current size
std::atomic<size_t> max_queue_size = 0; ///< Queue's maximum size

std::atomic<int> push_attempts = 0;     ///< Number of push attempts in the test
std::atomic<int> pop_attempts = 0;      ///< Number of pop attempts in the test
std::atomic<int> successful_pushes = 0; ///< Number of successful pushes in the test
std::atomic<int> successful_pops = 0;   ///< Number of successful pops in the test
std::atomic<int> timeout_pushes = 0;    ///< Number of pushes which timed out
std::atomic<int> timeout_pops = 0;      ///< Number of pops which timed out
std::atomic<int> throw_pushes = 0;      ///< Number of pushes which threw an exception
std::atomic<int> throw_pops = 0;        ///< Number of pops which threw an exception

double initial_capacity_used = 0; ///< The initial portion of the Queue which was full.

/**
 * @brief A time-based seed for the random number generators
 */
auto relatively_random_seed =
  std::chrono::duration_cast<std::chrono::milliseconds>(std::chrono::system_clock::now().time_since_epoch()).count() %
  1000;
std::default_random_engine generator(relatively_random_seed); ///< Random number generator with time-based seed
std::unique_ptr<std::uniform_int_distribution<int>> push_distribution =
  nullptr; ///< Random number distribution to use for push waits
std::unique_ptr<std::uniform_int_distribution<int>> pop_distribution =
  nullptr; ///< Random number distribution to use for pop waits

/**
 * @brief Put elements onto the queue
 */
void
add_things()
{

  for (int i = 0; i < nelements / n_adding_threads; ++i) {

    std::this_thread::sleep_for(std::chrono::milliseconds((*push_distribution)(generator)));

    while (!queue->can_push()) {
      std::this_thread::sleep_for(std::chrono::milliseconds(100));
    }

    push_attempts++;

    try {
      std::ostringstream msg;
      msg << "Thread #" << std::this_thread::get_id() << ": about to push value " << i
          << " onto queue with can_pop flag " << std::boolalpha << queue->can_pop();
      TLOG(TLVL_DEBUG) << msg.str();

      auto starttime = std::chrono::steady_clock::now();
      queue->push(std::move(i), timeout);
      if (std::chrono::duration_cast<std::chrono::milliseconds>(std::chrono::steady_clock::now() - starttime) <
          timeout) {
        successful_pushes++;
        auto size = queue_size.fetch_add(1) + 1; // fetch_add returns previous value
        if (size > max_queue_size) {
          max_queue_size = size;
        }
      } else {
        timeout_pushes++;
      }
      msg.str(std::string());
      msg << "Thread #" << std::this_thread::get_id() << ": completed push";
      TLOG(TLVL_DEBUG) << msg.str();

    } catch (const std::runtime_error& err) {
      TLOG(TLVL_WARNING) << "Exception thrown during push attempt: " << err.what();
      throw_pushes++;
    }
  }
}

/**
 * @brief Pop elements off of the queue
 */
void
remove_things()
{

  for (int i = 0; i < nelements / n_removing_threads; ++i) {

    std::this_thread::sleep_for(std::chrono::milliseconds((*pop_distribution)(generator)));

    while (!queue->can_pop()) {
      std::this_thread::sleep_for(std::chrono::milliseconds(100));
    }

    pop_attempts++;
    int val = -999;
    try {
      std::ostringstream msg;
      msg << "Thread #" << std::this_thread::get_id() << ": about to pop from queue with can_push flag "
          << std::boolalpha << queue->can_push();
      TLOG(TLVL_DEBUG) << msg.str();

      auto starttime = std::chrono::steady_clock::now();
      queue->pop(val, timeout);

      msg.str(std::string());
      msg << "Thread #" << std::this_thread::get_id() << ": completed pop, value is " << val;
      TLOG(TLVL_DEBUG) << msg.str();

      if (std::chrono::duration_cast<std::chrono::milliseconds>(std::chrono::steady_clock::now() - starttime) <
          timeout) {
        successful_pops++;
        queue_size--;
      } else {
        timeout_pops++;
      }
    } catch (const std::runtime_error& e) {
      TLOG(TLVL_WARNING) << "Exception thrown during pop attempt: " << e.what();
      throw_pops++;
    }
  }
}

} // namespace

int
main(int argc, char* argv[])
{

  std::ostringstream descstr;
  descstr << argv[0] << " known arguments ";

  std::ostringstream push_threads_desc;
  push_threads_desc << "# of threads you want pushing elements onto the queue (default is " << n_adding_threads << ")";

  std::ostringstream pop_threads_desc;
  pop_threads_desc << "# of threads you want popping elements off the queue (default is " << n_removing_threads << ")";

  std::ostringstream push_pause_desc;
  push_pause_desc << "average time in milliseconds between a thread's pushes (default is "
                  << avg_milliseconds_between_pushes << ")";

  std::ostringstream pop_pause_desc;
  pop_pause_desc << "average time in milliseconds between a thread's pops (default is " << avg_milliseconds_between_pops
                 << ")";

  std::ostringstream capacity_used_desc;
  capacity_used_desc << "fraction of the queue's capacity filled at start (default is " << initial_capacity_used << ")";

  bpo::options_description desc(descstr.str());
  desc.add_options()("queue_type",
                     bpo::value<std::string>(),
                     "Type of queue instance you want to test (default is "
                     "StdDeQueue) (supported "
<<<<<<< HEAD
                     "types are: StdDeQueue, FollySPSCQueue, FollyMPMCQueue)")(
    "push_threads", bpo::value<int>(), push_threads_desc.str().c_str())(
    "pop_threads", bpo::value<int>(), pop_threads_desc.str().c_str())(
    "pause_between_pushes", bpo::value<int>(), push_pause_desc.str().c_str())(
    "pause_between_pops", bpo::value<int>(), pop_pause_desc.str().c_str())(
    "capacity", bpo::value<int>()->default_value(100), "queue capacity")(
    "initial_capacity_used",
    bpo::value<double>(),
    capacity_used_desc.str().c_str())("help,h", "produce help message");
=======
                     "types are: StdDeQueue)")("push_threads", bpo::value<int>(), push_threads_desc.str().c_str())(
    "pop_threads", bpo::value<int>(), pop_threads_desc.str().c_str())(
    "pause_between_pushes", bpo::value<int>(), push_pause_desc.str().c_str())(
    "pause_between_pops", bpo::value<int>(), pop_pause_desc.str().c_str())(
    "initial_capacity_used", bpo::value<double>(), capacity_used_desc.str().c_str())("help,h", "produce help message");
>>>>>>> b648c66f

  bpo::variables_map vm;
  bpo::store(bpo::parse_command_line(argc, argv, desc), vm);
  bpo::notify(vm);

  if (vm.count("help")) {
    std::cout << desc << "\n"; // NOLINT (TRACE prints an unnecessary warning
                               // suggesting that a streamer be implemented for
                               // boost::program_options::options_description)
    return 0;
  }

  if (vm.count("queue_type")) {
    queue_type = vm["queue_type"].as<std::string>();
  }

  size_t capacity=vm["capacity"].as<int>();

  if (queue_type == "StdDeQueue") {
    queue.reset(new dunedaq::appfwk::StdDeQueue<int>("StdDeQueue"));
    dynamic_cast<dunedaq::appfwk::StdDeQueue<int>*>(queue.get())->SetSize(capacity);
  }
    else if (queue_type == "FollySPSCQueue") {
    queue.reset(new dunedaq::appfwk::FollySPSCQueue<int>("FollySPSCQueue"));
    dynamic_cast<dunedaq::appfwk::FollySPSCQueue<int>*>(queue.get())->SetSize(capacity);
  }
    else if (queue_type == "FollyMPMCQueue") {
    queue.reset(new dunedaq::appfwk::FollyMPMCQueue<int>("FollyMPMCQueue"));
    dynamic_cast<dunedaq::appfwk::FollyMPMCQueue<int>*>(queue.get())->SetSize(capacity);
  } else {
    TLOG(TLVL_ERROR) << "Unknown queue type \"" << queue_type << "\" requested for testing";
    return 1;
  }

  if (vm.count("push_threads")) {
    n_adding_threads = vm["push_threads"].as<int>();

    if (n_adding_threads <= 0) {
      throw std::domain_error("# of pushing threads must be a positive integer");
    }
    if (queue_type=="FollySPSCQueue" && n_adding_threads != 1) {
      throw std::domain_error(
        "# of pushing threads must be 1 for SPSC queue");
    }
  }

  if (vm.count("pop_threads")) {
    n_removing_threads = vm["pop_threads"].as<int>();

    if (n_removing_threads <= 0) {
      throw std::domain_error("# of popping threads must be a positive integer");
    }
    if (queue_type=="FollySPSCQueue" && n_removing_threads != 1) {
      throw std::domain_error(
        "# of popping threads must be 1 for SPSC queue");
    }
  }

  if (vm.count("pause_between_pushes")) {
    avg_milliseconds_between_pushes = vm["pause_between_pushes"].as<int>();

    if (avg_milliseconds_between_pushes < 0) {
      throw std::domain_error("Average # of milliseconds between pushes must "
                              "not be a negative number");
    }
  }

  if (vm.count("pause_between_pops")) {
    avg_milliseconds_between_pops = vm["pause_between_pops"].as<int>();

    if (avg_milliseconds_between_pops < 0) {
      throw std::domain_error("Average # of milliseconds between pops must not "
                              "be a negative number");
    }
  }

  if (vm.count("initial_capacity_used")) {
    initial_capacity_used = vm["initial_capacity_used"].as<double>();

    if (initial_capacity_used < 0 || initial_capacity_used > 1) {
      throw std::domain_error("Initial fractional capacity of queue which is "
                              "used must lie in the range [0, 1]");
    }
  }

<<<<<<< HEAD
  push_distribution.reset(new std::uniform_int_distribution<int>(
    0, 2 * avg_milliseconds_between_pushes));
  pop_distribution.reset(new std::uniform_int_distribution<int>(
    0, 2 * avg_milliseconds_between_pops));
=======
  push_distribution.reset(new std::uniform_int_distribution<int>(0, 2 * 1000 * avg_milliseconds_between_pushes));
  pop_distribution.reset(new std::uniform_int_distribution<int>(0, 2 * 1000 * avg_milliseconds_between_pops));
>>>>>>> b648c66f

  TLOG(TLVL_INFO) << n_adding_threads << " thread(s) pushing " << nelements
                  << " elements between them, each thread has an average time of " << avg_milliseconds_between_pushes
                  << " milliseconds between pushes";
  TLOG(TLVL_INFO) << n_removing_threads << " thread(s) popping " << nelements
                  << " elements between them, each thread has an average time of " << avg_milliseconds_between_pops
                  << " milliseconds between pops";

/**
 * \todo Add capacity constructor to Queue interface so that this code section
 * makes sense
 *
 * ELF, May 19, 2020
 */
#if 0
  if (initial_capacity_used > 0) {

    int max_capacity = 1000000;

    if (queue->capacity() <= max_capacity) {
      int elements_to_begin_with =
          static_cast<int>(initial_capacity_used * queue->capacity());
      for (int i_e = 0; i_e < elements_to_begin_with; ++i_e) {
        queue->push(-1, timeout);
      }
    } else {
      std::ostringstream msg;
      msg << "Since capacity of queue exceeds " << max_capacity
          << ", the initial fractional used capacity of the queue must be 0";
      throw std::domain_error(msg.str());
    }
  }
#endif

  std::vector<std::thread> adders;
  std::vector<std::thread> removers;

  for (int i = 0; i < n_adding_threads; ++i) {
    adders.emplace_back(add_things);
  }

  for (int i = 0; i < n_removing_threads; ++i) {
    removers.emplace_back(remove_things);
  }

  for (auto& adder : adders) {
    adder.join();
  }

  for (auto& remover : removers) {
    remover.join();
  }

  TLOG(TLVL_INFO) << "Max queue size during running was " << max_queue_size;
  TLOG(TLVL_INFO) << "Final queue size at the end of running is " << queue_size;
  TLOG(TLVL_INFO) << push_attempts << " push attempts made: " << successful_pushes << " successful, " << timeout_pushes
                  << " timeouts, " << throw_pushes << " exception throws";
  TLOG(TLVL_INFO) << pop_attempts << " pop attempts made: " << successful_pops << " successful, " << timeout_pops
                  << " timeouts, " << throw_pops << " exception throws";

  return 0;
} // NOLINT<|MERGE_RESOLUTION|>--- conflicted
+++ resolved
@@ -45,13 +45,8 @@
 
 /**
  * @brief Queue instance for test
-<<<<<<< HEAD
 */
 std::unique_ptr<dunedaq::appfwk::Queue<int>> queue = nullptr;
-=======
- */
-std::unique_ptr<dunedaq::appfwk::StdDeQueue<int>> queue = nullptr;
->>>>>>> b648c66f
 
 constexpr int nelements = 100; ///< Number of elements to push to the Queue (total)
 int n_adding_threads = 1;      ///< Number of threads which will call push
@@ -207,7 +202,6 @@
                      bpo::value<std::string>(),
                      "Type of queue instance you want to test (default is "
                      "StdDeQueue) (supported "
-<<<<<<< HEAD
                      "types are: StdDeQueue, FollySPSCQueue, FollyMPMCQueue)")(
     "push_threads", bpo::value<int>(), push_threads_desc.str().c_str())(
     "pop_threads", bpo::value<int>(), pop_threads_desc.str().c_str())(
@@ -217,13 +211,6 @@
     "initial_capacity_used",
     bpo::value<double>(),
     capacity_used_desc.str().c_str())("help,h", "produce help message");
-=======
-                     "types are: StdDeQueue)")("push_threads", bpo::value<int>(), push_threads_desc.str().c_str())(
-    "pop_threads", bpo::value<int>(), pop_threads_desc.str().c_str())(
-    "pause_between_pushes", bpo::value<int>(), push_pause_desc.str().c_str())(
-    "pause_between_pops", bpo::value<int>(), pop_pause_desc.str().c_str())(
-    "initial_capacity_used", bpo::value<double>(), capacity_used_desc.str().c_str())("help,h", "produce help message");
->>>>>>> b648c66f
 
   bpo::variables_map vm;
   bpo::store(bpo::parse_command_line(argc, argv, desc), vm);
@@ -309,15 +296,10 @@
     }
   }
 
-<<<<<<< HEAD
   push_distribution.reset(new std::uniform_int_distribution<int>(
     0, 2 * avg_milliseconds_between_pushes));
   pop_distribution.reset(new std::uniform_int_distribution<int>(
     0, 2 * avg_milliseconds_between_pops));
-=======
-  push_distribution.reset(new std::uniform_int_distribution<int>(0, 2 * 1000 * avg_milliseconds_between_pushes));
-  pop_distribution.reset(new std::uniform_int_distribution<int>(0, 2 * 1000 * avg_milliseconds_between_pops));
->>>>>>> b648c66f
 
   TLOG(TLVL_INFO) << n_adding_threads << " thread(s) pushing " << nelements
                   << " elements between them, each thread has an average time of " << avg_milliseconds_between_pushes
