cmake_minimum_required(VERSION 3.12)
project(appfwk VERSION 2.4.0)

find_package(daq-cmake REQUIRED )

daq_setup_environment()

find_package(Boost COMPONENTS unit_test_framework program_options REQUIRED)
find_package(logging REQUIRED)
find_package(cetlib REQUIRED)   # Uses the daq-buildtools/cmake/Findcetlib.cmake
find_package(ers REQUIRED)
find_package(cmdlib REQUIRED)
find_package(rcif REQUIRED)
find_package(networkmanager REQUIRED)
find_package(iomanager REQUIRED)
find_package(opmonlib REQUIRED)
find_package(nlohmann_json REQUIRED )

#set(APPFWK_DEPENDENCIES ${CETLIB} ${CETLIB_EXCEPT} ers::ers logging::logging Folly::folly cmdlib::cmdlib rcif::rcif networkmanager::networkmanager opmonlib::opmonlib nlohmann_json::nlohmann_json pthread)
set(APPFWK_DEPENDENCIES ${CETLIB} ${CETLIB_EXCEPT} ers::ers logging::logging cmdlib::cmdlib rcif::rcif networkmanager::networkmanager iomanager::iomanager opmonlib::opmonlib nlohmann_json::nlohmann_json)


daq_codegen( app.jsonnet cmd.jsonnet DEP_PKGS iomanager networkmanager rcif cmdlib TEMPLATES Structs.hpp.j2 Nljs.hpp.j2 )
daq_codegen( appinfo.jsonnet DEP_PKGS opmonlib TEMPLATES opmonlib/InfoStructs.hpp.j2 opmonlib/InfoNljs.hpp.j2 )

##############################################################################
# Main library
<<<<<<< HEAD
daq_add_library(DAQModule*.cpp Application.cpp LINK_LIBRARIES ${APPFWK_DEPENDENCIES})
=======
daq_add_library(QueueRegistry.cpp DAQModule*.cpp LINK_LIBRARIES ${APPFWK_DEPENDENCIES})
>>>>>>> d3622ad3

# ##############################################################################
# Applications
daq_add_application( daq_application daq_application.cxx LINK_LIBRARIES appfwk )

# ##############################################################################
# Test plugins
daq_add_plugin( DummyModule		  duneDAQModule TEST LINK_LIBRARIES appfwk )

# Test applications
daq_add_application( dummy_module_test dummy_module_test.cxx TEST LINK_LIBRARIES appfwk )

# ##############################################################################
# Unit tests

daq_add_unit_test(Application_test            LINK_LIBRARIES appfwk )
daq_add_unit_test(CommandLineInterpreter_test LINK_LIBRARIES appfwk )
daq_add_unit_test(DAQModuleManager_test       LINK_LIBRARIES appfwk )
<<<<<<< HEAD
=======

daq_add_unit_test(DAQModule_test              LINK_LIBRARIES appfwk )
daq_add_unit_test(DAQSink_DAQSource_test      LINK_LIBRARIES appfwk )
daq_add_unit_test(FollyQueue_test             LINK_LIBRARIES appfwk )
daq_add_unit_test(FollyQueue_metric_test      LINK_LIBRARIES appfwk )
>>>>>>> d3622ad3
daq_add_unit_test(Interruptible_test          LINK_LIBRARIES appfwk)

##############################################################################

daq_install()<|MERGE_RESOLUTION|>--- conflicted
+++ resolved
@@ -25,11 +25,7 @@
 
 ##############################################################################
 # Main library
-<<<<<<< HEAD
-daq_add_library(DAQModule*.cpp Application.cpp LINK_LIBRARIES ${APPFWK_DEPENDENCIES})
-=======
-daq_add_library(QueueRegistry.cpp DAQModule*.cpp LINK_LIBRARIES ${APPFWK_DEPENDENCIES})
->>>>>>> d3622ad3
+daq_add_library(DAQModule*.cpp LINK_LIBRARIES ${APPFWK_DEPENDENCIES})
 
 # ##############################################################################
 # Applications
@@ -48,14 +44,6 @@
 daq_add_unit_test(Application_test            LINK_LIBRARIES appfwk )
 daq_add_unit_test(CommandLineInterpreter_test LINK_LIBRARIES appfwk )
 daq_add_unit_test(DAQModuleManager_test       LINK_LIBRARIES appfwk )
-<<<<<<< HEAD
-=======
-
-daq_add_unit_test(DAQModule_test              LINK_LIBRARIES appfwk )
-daq_add_unit_test(DAQSink_DAQSource_test      LINK_LIBRARIES appfwk )
-daq_add_unit_test(FollyQueue_test             LINK_LIBRARIES appfwk )
-daq_add_unit_test(FollyQueue_metric_test      LINK_LIBRARIES appfwk )
->>>>>>> d3622ad3
 daq_add_unit_test(Interruptible_test          LINK_LIBRARIES appfwk)
 
 ##############################################################################
