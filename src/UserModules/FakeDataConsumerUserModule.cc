#include "app-framework/UserModules/FakeDataConsumerUserModule.hh"

#include <functional>
#include <unistd.h>

#include "TRACE/trace.h"
#define TRACE_NAME "FakeDataConsumer"

appframework::FakeDataConsumerUserModule::FakeDataConsumerUserModule(
<<<<<<< HEAD
  std::string name,
  std::vector<std::shared_ptr<BufferI>> inputs,
  std::vector<std::shared_ptr<BufferI>> outputs)
  : UserModule(name, inputs,outputs)
    ,thread_(std::bind(&FakeDataConsumerUserModule::do_work, this))
{ 
if (outputs.size()) {
    throw std::runtime_error(
      "Invalid Configuration for FakeDataConsumerUserModule: Output buffer "
      "provided!");
}
if (inputs.size() > 1) {
  throw std::runtime_error(
    "Invalid Configuration for FakeDataConsumerUserModule: More than one Input "
    "provided!");
}

inputBuffer_.reset( dynamic_cast<BufferOutput<std::vector<int>>*>(&*inputs_[0]));

}
=======
  std::shared_ptr<BufferOutput<std::vector<int>>> inputBuffer,
  std::string id)
  : thread_(std::bind(&FakeDataConsumerUserModule::do_work, this))
  , id_(id)
  , bufferTimeout_(100)
  , inputBuffer_(inputBuffer_)
{}
>>>>>>> b87ff32b

std::future<std::string>
appframework::FakeDataConsumerUserModule::execute_command(std::string cmd)
{
  if (cmd == "configure" || cmd == "Configure") {
    return std::async(std::launch::async, [&] { return do_configure(); });
  }
  if (cmd == "start" || cmd == "Start") {
    return std::async(std::launch::async, [&] { return do_start(); });
  }
  if (cmd == "stop" || cmd == "Stop") {
    return std::async(std::launch::async, [&] { return do_stop(); });
  }

  return std::async(std::launch::async,
                    [] { return std::string("Unrecognized Command"); });
}

std::string
appframework::FakeDataConsumerUserModule::do_configure()
{
  // TODO: Get configuration from ConfigurationManager!
  nIntsPerVector_ = 10;
  starting_int_ = -4;
  ending_int_ = 14;

  return "Success";
}

std::string
appframework::FakeDataConsumerUserModule::do_start()
{
  thread_.start_working_thread_();
  return "Success";
}

std::string
appframework::FakeDataConsumerUserModule::do_stop()
{
  thread_.stop_working_thread_();
  return "Success";
}

TraceStreamer&
operator<<(TraceStreamer& t, std::vector<int> ints)
{
  t << "{";
  bool first = true;
  for (auto& i : ints) {
    if (!first)
      t << ", ";
    first = false;
    t << i;
  }
  return t << "}";
}

void
appframework::FakeDataConsumerUserModule::do_work()
{
  int current_int = starting_int_;
  int counter = 0;
  int fail_count = 0;
  while (thread_.thread_running()) {
    if (!inputBuffer_->empty()) {
<<<<<<< HEAD
      TLOG(TLVL_DEBUG) << instance_name_ << "Going to receive data from inputBuffer";
      auto vec = inputBuffer_->pop();
      TLOG(TLVL_DEBUG) << instance_name_ << "Received vector of size " << vec.size();
=======
      TLOG(TLVL_DEBUG) << getId() << "Going to receive data from inputBuffer";
      auto vec = inputBuffer_->pop(bufferTimeout_);
      TLOG(TLVL_DEBUG) << getId() << "Received vector of size " << vec.size();
>>>>>>> b87ff32b

      bool failed = false;

      TLOG(TLVL_DEBUG) << instance_name_ << "Starting processing loop";
      TLOG(TLVL_INFO) << instance_name_ << "Received vector " << counter << ": "
                      << vec;
      size_t ii = 0;
      for (auto& point : vec) {
        if (point != current_int) {
          if (ii != 0) {
            TLOG(TLVL_WARNING)
              << instance_name_ << "Error in received vector " << counter
              << ", position " << ii << ": Expected " << current_int
              << ", received " << point;
            failed = true;
          } else {
            TLOG(TLVL_INFO) << instance_name_ << "Jump detected!";
          }
          current_int = point;
        }
        if (++current_int > ending_int_)
          current_int = starting_int_;
        ++ii;
      }
      TLOG(TLVL_DEBUG) << instance_name_
                       << "Done with processing loop, failed=" << failed;
      if (failed)
        fail_count++;

      counter++;
    } else {
      usleep(1000000);
    }
  }

  TLOG(TLVL_INFO) << instance_name_ << "Processed " << counter << " vectors with "
                  << fail_count << " failures.";
}

DEFINE_DUNE_USER_MODULE(appframework::FakeDataConsumerUserModule)<|MERGE_RESOLUTION|>--- conflicted
+++ resolved
@@ -7,11 +7,11 @@
 #define TRACE_NAME "FakeDataConsumer"
 
 appframework::FakeDataConsumerUserModule::FakeDataConsumerUserModule(
-<<<<<<< HEAD
   std::string name,
   std::vector<std::shared_ptr<BufferI>> inputs,
   std::vector<std::shared_ptr<BufferI>> outputs)
-  : UserModule(name, inputs,outputs)
+  : UserModule(name, inputs, outputs)
+  , bufferTimeout_(100)
     ,thread_(std::bind(&FakeDataConsumerUserModule::do_work, this))
 { 
 if (outputs.size()) {
@@ -28,15 +28,6 @@
 inputBuffer_.reset( dynamic_cast<BufferOutput<std::vector<int>>*>(&*inputs_[0]));
 
 }
-=======
-  std::shared_ptr<BufferOutput<std::vector<int>>> inputBuffer,
-  std::string id)
-  : thread_(std::bind(&FakeDataConsumerUserModule::do_work, this))
-  , id_(id)
-  , bufferTimeout_(100)
-  , inputBuffer_(inputBuffer_)
-{}
->>>>>>> b87ff32b
 
 std::future<std::string>
 appframework::FakeDataConsumerUserModule::execute_command(std::string cmd)
@@ -102,15 +93,11 @@
   int fail_count = 0;
   while (thread_.thread_running()) {
     if (!inputBuffer_->empty()) {
-<<<<<<< HEAD
-      TLOG(TLVL_DEBUG) << instance_name_ << "Going to receive data from inputBuffer";
-      auto vec = inputBuffer_->pop();
-      TLOG(TLVL_DEBUG) << instance_name_ << "Received vector of size " << vec.size();
-=======
-      TLOG(TLVL_DEBUG) << getId() << "Going to receive data from inputBuffer";
+      TLOG(TLVL_DEBUG) << instance_name_
+                       << "Going to receive data from inputBuffer";
       auto vec = inputBuffer_->pop(bufferTimeout_);
-      TLOG(TLVL_DEBUG) << getId() << "Received vector of size " << vec.size();
->>>>>>> b87ff32b
+      TLOG(TLVL_DEBUG) << instance_name_ << "Received vector of size "
+                       << vec.size();
 
       bool failed = false;
 
