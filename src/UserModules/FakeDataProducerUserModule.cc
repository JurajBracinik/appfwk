/**
 * @file The FakeDataProducerUserModule class implementation
 *
 * This is part of the DUNE DAQ Application Framework, copyright 2020.
 * Licensing/copyright details are in the COPYING file that you should have
 * received with this code.
 */

#include "app-framework/UserModules/FakeDataProducerUserModule.hh"

#include <chrono>
#include <thread>

#include <TRACE/trace.h>
#define TRACE_NAME "FakeDataProducer"

appframework::FakeDataProducerUserModule::FakeDataProducerUserModule(
<<<<<<< HEAD
  std::string name,
  std::vector<std::shared_ptr<BufferI>> inputs,
  std::vector<std::shared_ptr<BufferI>> outputs)
  : UserModule(name, inputs,outputs)
  , bufferTimeout_(100)
  , thread_(std::bind(&FakeDataProducerUserModule::do_work, this))
{
  if (inputs.size()) {
    throw std::runtime_error(
      "Invalid Configuration for FakeDataProducerUserModule: Input buffer "
      "provided!");
  }
  if (outputs.size() > 1) {
    throw std::runtime_error("Invalid Configuration for "
                             "FakeDataProducerUserModule: More than one Output "
                             "provided!");
  }

  outputBuffer_.reset(
    dynamic_cast<BufferInput<std::vector<int>>*>(&*outputs_[0]));
}
=======
    std::shared_ptr<BufferInput<std::vector<int>>> outputBuffer)
    : outputBuffer_(outputBuffer), bufferTimeout_(100),
      thread_(std::bind(&FakeDataProducerUserModule::do_work, this)) {}
>>>>>>> ffcacd16

std::future<std::string>
appframework::FakeDataProducerUserModule::execute_command(std::string cmd) {
  if (cmd == "configure" || cmd == "Configure") {
    return std::async(std::launch::async, [&] { return do_configure(); });
  }
  if (cmd == "start" || cmd == "Start") {
    return std::async(std::launch::async, [&] { return do_start(); });
  }
  if (cmd == "stop" || cmd == "Stop") {
    return std::async(std::launch::async, [&] { return do_stop(); });
  }

  return std::async(std::launch::async,
                    [] { return std::string("Unrecognized Command"); });
}

std::string appframework::FakeDataProducerUserModule::do_configure() {
  nIntsPerVector_ = 10;
  starting_int_ = -4;
  ending_int_ = 14;
  wait_between_sends_ms_ = 1000;

  return "Success";
}

std::string appframework::FakeDataProducerUserModule::do_start() {
  thread_.start_working_thread_();
  return "Success";
}

std::string appframework::FakeDataProducerUserModule::do_stop() {
  thread_.stop_working_thread_();
  return "Success";
}

TraceStreamer &operator<<(TraceStreamer &t, std::vector<int> ints) {
  t << "{";
  bool first = true;
  for (auto &i : ints) {
    if (!first)
      t << ", ";
    first = false;
    t << i;
  }
  return t << "}";
}

void appframework::FakeDataProducerUserModule::do_work() {
  int current_int = starting_int_;
  size_t counter = 0;
  while (thread_.thread_running()) {
    TLOG(TLVL_DEBUG) << "Creating output vector";
    std::vector<int> output(nIntsPerVector_);

    TLOG(TLVL_DEBUG) << "Start of fill loop";
    for (auto ii = 0; ii < nIntsPerVector_; ++ii) {
      output[ii] = current_int;
      ++current_int;
      if (current_int > ending_int_)
        current_int = starting_int_;
    }
    TLOG(TLVL_INFO) << "Produced vector " << counter << " with contents "
                    << output << " and size " << output.size();

    TLOG(TLVL_DEBUG) << "Pushing vector into outputBuffer";
    auto starttime = std::chrono::steady_clock::now();
    outputBuffer_->push(std::move(output), bufferTimeout_);
    auto endtime = std::chrono::steady_clock::now();
    if (std::chrono::duration_cast<decltype(bufferTimeout_)>(
            endtime - starttime) > bufferTimeout_) {
      TLOG(TLVL_WARNING)
          << "Timeout attempting to push vector onto outputBuffer";
    }

    TLOG(TLVL_DEBUG) << "Start of sleep between sends";
    std::this_thread::sleep_for(
        std::chrono::milliseconds(wait_between_sends_ms_));
    TLOG(TLVL_DEBUG) << "End of do_work loop";
    counter++;
  }
}

DEFINE_DUNE_USER_MODULE(appframework::FakeDataProducerUserModule)<|MERGE_RESOLUTION|>--- conflicted
+++ resolved
@@ -15,7 +15,6 @@
 #define TRACE_NAME "FakeDataProducer"
 
 appframework::FakeDataProducerUserModule::FakeDataProducerUserModule(
-<<<<<<< HEAD
   std::string name,
   std::vector<std::shared_ptr<BufferI>> inputs,
   std::vector<std::shared_ptr<BufferI>> outputs)
@@ -37,11 +36,6 @@
   outputBuffer_.reset(
     dynamic_cast<BufferInput<std::vector<int>>*>(&*outputs_[0]));
 }
-=======
-    std::shared_ptr<BufferInput<std::vector<int>>> outputBuffer)
-    : outputBuffer_(outputBuffer), bufferTimeout_(100),
-      thread_(std::bind(&FakeDataProducerUserModule::do_work, this)) {}
->>>>>>> ffcacd16
 
 std::future<std::string>
 appframework::FakeDataProducerUserModule::execute_command(std::string cmd) {
@@ -81,7 +75,7 @@
 TraceStreamer &operator<<(TraceStreamer &t, std::vector<int> ints) {
   t << "{";
   bool first = true;
-  for (auto &i : ints) {
+  for (auto& i : ints) {
     if (!first)
       t << ", ";
     first = false;
