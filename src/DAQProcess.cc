/**
 * @file DAQProcess class implementation
 *
 * This is part of the DUNE DAQ Application Framework, copyright 2020.
 * Licensing/copyright details are in the COPYING file that you should have
 * received with this code.
 */

#include "app-framework/DAQProcess.hh"

#include "app-framework-base/Services/CommandFacility.hh"
#include "app-framework-base/Services/ConfigurationManager.hh"
#include "app-framework-base/Services/Logger.hh"
#include "app-framework-base/Services/ServiceManager.hh"

#include "TRACE/trace.h"
#define TRACE_NAME "DAQProcess"

#include <memory>
#include <unordered_set>

namespace appframework {
<<<<<<< HEAD
ServiceManager* ServiceManager::handle_ = nullptr;
ConfigurationManager* ConfigurationManager::handle_ = nullptr;
std::unique_ptr<CommandFacility> CommandFacility::handle_ = nullptr;


DAQProcess::DAQProcess(CommandLineInterpreter args) {
    CommandFacility::setHandle(makeCommandFacility(args.commandFacilityPluginName));
    Logger::setup(args.otherOptions);
    CommandFacility::setup(args.otherOptions);
    ConfigurationManager::setup(args.configurationManagerPluginName, args.otherOptions);
    ServiceManager::setup(args.servicePluginNames, args.otherOptions);
=======
std::unique_ptr<ServiceManager> ServiceManager::handle_ = nullptr;
std::unique_ptr<ConfigurationManager> ConfigurationManager::handle_ = nullptr;

DAQProcess::DAQProcess(std::list<std::string> args) {
  Logger::setup(args);
  CommandFacility::setup(args);
  ConfigurationManager::setup(args);
  ServiceManager::setup(args);
>>>>>>> 6a5aafac
}

void DAQProcess::register_modules(ModuleList &ml) {
  ml.ConstructGraph(bufferMap_, userModuleMap_, commandOrderMap_);
}

void DAQProcess::execute_command(std::string cmd) {
  std::unordered_set<std::string> user_module_list;
  for (auto const &um : userModuleMap_) {
    user_module_list.insert(um.first);
  }

  TLOG(TLVL_DEBUG) << "Executing Command " << cmd
                   << " for UserModules defined in the CommandOrderMap";
  if (commandOrderMap_.count(cmd)) {
    for (auto &moduleName : commandOrderMap_[cmd]) {
      if (userModuleMap_.count(moduleName)) {
        userModuleMap_[moduleName]->execute_command(cmd);
        user_module_list.erase(moduleName);
      }
    }
  } else {
    TLOG(TLVL_WARNING)
        << "Command " << cmd
        << " does not have an entry in the CommandOrderMap! UserModules will "
           "receive this command in an unspecified order!";
  }

  TLOG(TLVL_DEBUG) << "Executing Command " << cmd
                   << " for all remaining UserModules";
  for (auto const &moduleName : user_module_list) {
    userModuleMap_[moduleName]->execute_command(cmd);
  }
}

int DAQProcess::listen() { return CommandFacility::handle().listen(this); }
} // namespace appframework<|MERGE_RESOLUTION|>--- conflicted
+++ resolved
@@ -20,9 +20,8 @@
 #include <unordered_set>
 
 namespace appframework {
-<<<<<<< HEAD
-ServiceManager* ServiceManager::handle_ = nullptr;
-ConfigurationManager* ConfigurationManager::handle_ = nullptr;
+std::unique_ptr<ServiceManager> ServiceManager::handle_ = nullptr;
+std::unique_ptr<ConfigurationManager> ConfigurationManager::handle_ = nullptr;
 std::unique_ptr<CommandFacility> CommandFacility::handle_ = nullptr;
 
 
@@ -32,16 +31,6 @@
     CommandFacility::setup(args.otherOptions);
     ConfigurationManager::setup(args.configurationManagerPluginName, args.otherOptions);
     ServiceManager::setup(args.servicePluginNames, args.otherOptions);
-=======
-std::unique_ptr<ServiceManager> ServiceManager::handle_ = nullptr;
-std::unique_ptr<ConfigurationManager> ConfigurationManager::handle_ = nullptr;
-
-DAQProcess::DAQProcess(std::list<std::string> args) {
-  Logger::setup(args);
-  CommandFacility::setup(args);
-  ConfigurationManager::setup(args);
-  ServiceManager::setup(args);
->>>>>>> 6a5aafac
 }
 
 void DAQProcess::register_modules(ModuleList &ml) {
@@ -49,33 +38,33 @@
 }
 
 void DAQProcess::execute_command(std::string cmd) {
-  std::unordered_set<std::string> user_module_list;
-  for (auto const &um : userModuleMap_) {
-    user_module_list.insert(um.first);
-  }
+    std::unordered_set<std::string> user_module_list;
+    for (auto const& um : userModuleMap_) {
+        user_module_list.insert(um.first);
+    }
 
   TLOG(TLVL_DEBUG) << "Executing Command " << cmd
                    << " for UserModules defined in the CommandOrderMap";
-  if (commandOrderMap_.count(cmd)) {
-    for (auto &moduleName : commandOrderMap_[cmd]) {
-      if (userModuleMap_.count(moduleName)) {
-        userModuleMap_[moduleName]->execute_command(cmd);
-        user_module_list.erase(moduleName);
-      }
-    }
-  } else {
+    if (commandOrderMap_.count(cmd)) {
+        for (auto& moduleName : commandOrderMap_[cmd]) {
+            if (userModuleMap_.count(moduleName)) {
+                userModuleMap_[moduleName]->execute_command(cmd);
+                user_module_list.erase(moduleName);
+            }
+        }
+    } else {
     TLOG(TLVL_WARNING)
         << "Command " << cmd
         << " does not have an entry in the CommandOrderMap! UserModules will "
            "receive this command in an unspecified order!";
-  }
+    }
 
   TLOG(TLVL_DEBUG) << "Executing Command " << cmd
                    << " for all remaining UserModules";
-  for (auto const &moduleName : user_module_list) {
-    userModuleMap_[moduleName]->execute_command(cmd);
-  }
+    for (auto const& moduleName : user_module_list) {
+        userModuleMap_[moduleName]->execute_command(cmd);
+    }
 }
 
 int DAQProcess::listen() { return CommandFacility::handle().listen(this); }
-} // namespace appframework+}  // namespace appframework