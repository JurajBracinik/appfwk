
set(Boost_USE_STATIC_LIBS OFF)
set(Boost_NO_BOOST_CMAKE ON)
set(BUILD_SHARED_LIBS ON)
find_package(Boost COMPONENTS unit_test_framework)

if(Boost_FOUND)

    include_directories(${Boost_INCLUDE_DIRS})

    add_executable(DAQProcess_test DAQProcess_test.cc)
    target_link_libraries(DAQProcess_test app-framework ${Boost_UNIT_TEST_FRAMEWORK_LIBRARY})
target_compile_definitions(DAQProcess_test PRIVATE "BOOST_TEST_DYN_LINK=1")
    add_test(NAME DAQProcess_test COMMAND DAQProcess_test)

<<<<<<< HEAD
    add_subdirectory(UserModules)
=======
    add_executable(DequeBuffer_test DequeBuffer_test.cc)
    add_test(NAME DequeBuffer_test COMMAND DequeBuffer_test)

>>>>>>> 82b2df49
endif()
<|MERGE_RESOLUTION|>--- conflicted
+++ resolved
@@ -12,12 +12,9 @@
     target_link_libraries(DAQProcess_test app-framework ${Boost_UNIT_TEST_FRAMEWORK_LIBRARY})
 target_compile_definitions(DAQProcess_test PRIVATE "BOOST_TEST_DYN_LINK=1")
     add_test(NAME DAQProcess_test COMMAND DAQProcess_test)
-
-<<<<<<< HEAD
-    add_subdirectory(UserModules)
-=======
+    
     add_executable(DequeBuffer_test DequeBuffer_test.cc)
     add_test(NAME DequeBuffer_test COMMAND DequeBuffer_test)
 
->>>>>>> 82b2df49
+    add_subdirectory(UserModules)
 endif()
