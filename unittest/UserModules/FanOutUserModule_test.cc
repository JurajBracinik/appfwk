--- conflicted
+++ resolved
@@ -21,9 +21,9 @@
 struct NonCopyableType {
   int data;
   explicit NonCopyableType(int d) : data(d) {}
-  NonCopyableType(NonCopyableType const &) = delete;
-  NonCopyableType(NonCopyableType &&i) { data = i.data; }
-  NonCopyableType &operator=(NonCopyableType const &) = delete;
+  NonCopyableType(NonCopyableType const&) = delete;
+  NonCopyableType(NonCopyableType&& i) { data = i.data; }
+  NonCopyableType& operator=(NonCopyableType const&) = delete;
   NonCopyableType &operator=(NonCopyableType &&i) {
     data = i.data;
     return *this;
@@ -40,36 +40,24 @@
 
 BOOST_AUTO_TEST_CASE(Construct) {
   auto buf = std::make_shared<appframework::DequeBuffer<int>>();
-<<<<<<< HEAD
   appframework::FanOutUserModule<int> foum("test", { buf }, { buf });
-=======
-  appframework::FanOutUserModule<int> foum(buf, {buf});
->>>>>>> ffcacd16
 }
 
 BOOST_AUTO_TEST_CASE(Configure) {
   auto buf = std::make_shared<appframework::DequeBuffer<int>>();
-<<<<<<< HEAD
   appframework::FanOutUserModule<int> foum("test", { buf }, { buf });
-=======
-  appframework::FanOutUserModule<int> foum(buf, {buf});
->>>>>>> ffcacd16
   foum.execute_command("configure");
 }
 
 BOOST_AUTO_TEST_CASE(NonCopyableTypeTest) {
   auto inputbuf =
-      std::make_shared<appframework::DequeBuffer<NonCopyableType>>();
+    std::make_shared<appframework::DequeBuffer<NonCopyableType>>();
   auto outputbuf1 =
-      std::make_shared<appframework::DequeBuffer<NonCopyableType>>();
+    std::make_shared<appframework::DequeBuffer<NonCopyableType>>();
   auto outputbuf2 =
-      std::make_shared<appframework::DequeBuffer<NonCopyableType>>();
+    std::make_shared<appframework::DequeBuffer<NonCopyableType>>();
   appframework::FanOutUserModule<NonCopyableType> foum(
-<<<<<<< HEAD
     "test", { inputbuf }, { outputbuf1, outputbuf2 });
-=======
-      inputbuf, {outputbuf1, outputbuf2});
->>>>>>> ffcacd16
 
   // This test assumes RoundRobin mode. Once configurability is implemented,
   // we'll have to configure it appropriately.
