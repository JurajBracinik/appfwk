/**
 * @file ConfigurationManager service interface definition
 *
 * This is part of the DUNE DAQ Application Framework, copyright 2020.
 * Licensing/copyright details are in the COPYING file that you should have
 * received with this code.
 */

#ifndef APP_FRAMEWORK_BASE_INCLUDE_APP_FRAMEWORK_BASE_SERVICES_CONFIGURATIONMANAGER_HH_
#define APP_FRAMEWORK_BASE_INCLUDE_APP_FRAMEWORK_BASE_SERVICES_CONFIGURATIONMANAGER_HH_

#include <list>
#include <string>

#include <vector>
#include <string>

namespace appframework {
/**
 * @brief The ConfigurationManager is responsible for receiving configurations
 * from CCM and making them available to UserModules
 */
class ConfigurationManager {
<<<<<<< HEAD
   public:
    /**
     * @brief Singleton pattern, get a handle to the ConfigurationManager
     * @return Pointer to the ConfigurationManager
     */
    static ConfigurationManager* handle() {
        if (!handle_) handle_ = new ConfigurationManager();
        return handle_;
    }
    /**
     * @brief Perform basic setup actions needed by ConfigurationManager, using the provided command-line paramters
     * @param args Command-line arguments used to setup ConfigurationManager
     */
    static void setup(std::string /*pluginName*/,std::vector<std::string> /*args*/) {}
=======
public:
  /**
   * @brief Singleton pattern, get a handle to the ConfigurationManager
   * @return Reference to the ConfigurationManager
   */
  static ConfigurationManager &handle() {
    if (!handle_)
      handle_.reset(new ConfigurationManager());
    return *handle_;
  }
  /**
   * @brief Perform basic setup actions needed by ConfigurationManager, using
   * the provided command-line paramters
   * @param args Command-line arguments used to setup ConfigurationManager
   */
  static void setup(std::list<std::string> /*args*/) {}
>>>>>>> f216073b

protected:
  ConfigurationManager() {
  } ///< Singleton pattern, protected parameterless constructor

private:
  static std::unique_ptr<ConfigurationManager>
      handle_; ///< Singleton pattern, static handle_ member
};
} // namespace appframework

#endif // APP_FRAMEWORK_BASE_INCLUDE_APP_FRAMEWORK_BASE_SERVICES_CONFIGURATIONMANAGER_HH_<|MERGE_RESOLUTION|>--- conflicted
+++ resolved
@@ -21,48 +21,31 @@
  * from CCM and making them available to UserModules
  */
 class ConfigurationManager {
-<<<<<<< HEAD
    public:
     /**
      * @brief Singleton pattern, get a handle to the ConfigurationManager
-     * @return Pointer to the ConfigurationManager
+   * @return Reference to the ConfigurationManager
      */
-    static ConfigurationManager* handle() {
-        if (!handle_) handle_ = new ConfigurationManager();
-        return handle_;
-    }
-    /**
-     * @brief Perform basic setup actions needed by ConfigurationManager, using the provided command-line paramters
-     * @param args Command-line arguments used to setup ConfigurationManager
-     */
-    static void setup(std::string /*pluginName*/,std::vector<std::string> /*args*/) {}
-=======
-public:
-  /**
-   * @brief Singleton pattern, get a handle to the ConfigurationManager
-   * @return Reference to the ConfigurationManager
-   */
   static ConfigurationManager &handle() {
     if (!handle_)
       handle_.reset(new ConfigurationManager());
     return *handle_;
-  }
-  /**
+    }
+    /**
    * @brief Perform basic setup actions needed by ConfigurationManager, using
    * the provided command-line paramters
-   * @param args Command-line arguments used to setup ConfigurationManager
-   */
-  static void setup(std::list<std::string> /*args*/) {}
->>>>>>> f216073b
+     * @param args Command-line arguments used to setup ConfigurationManager
+     */
+    static void setup(std::string /*pluginName*/,std::vector<std::string> /*args*/) {}
 
-protected:
+   protected:
   ConfigurationManager() {
   } ///< Singleton pattern, protected parameterless constructor
 
-private:
+   private:
   static std::unique_ptr<ConfigurationManager>
       handle_; ///< Singleton pattern, static handle_ member
 };
-} // namespace appframework
+}  // namespace appframework
 
 #endif // APP_FRAMEWORK_BASE_INCLUDE_APP_FRAMEWORK_BASE_SERVICES_CONFIGURATIONMANAGER_HH_