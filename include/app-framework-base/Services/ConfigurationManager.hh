--- conflicted
+++ resolved
@@ -14,48 +14,35 @@
 
 namespace appframework {
 /**
-<<<<<<< HEAD
- * @brief The ConfigurationManager is responsible for receiving configurations from CCM and making them available to
- * UserModules
-=======
  * @brief The ConfigurationManager is responsible for receiving configurations
  * from CCM and making them available to UserModules
->>>>>>> f216073b
  */
 class ConfigurationManager {
-public:
-  /**
-   * @brief Singleton pattern, get a handle to the ConfigurationManager
+   public:
+    /**
+     * @brief Singleton pattern, get a handle to the ConfigurationManager
    * @return Reference to the ConfigurationManager
-   */
+     */
   static ConfigurationManager &handle() {
     if (!handle_)
       handle_.reset(new ConfigurationManager());
     return *handle_;
-  }
-  /**
+    }
+    /**
    * @brief Perform basic setup actions needed by ConfigurationManager, using
    * the provided command-line paramters
-   * @param args Command-line arguments used to setup ConfigurationManager
-   */
-  static void setup(std::list<std::string> /*args*/) {}
+     * @param args Command-line arguments used to setup ConfigurationManager
+     */
+    static void setup(std::list<std::string> /*args*/) {}
 
-<<<<<<< HEAD
    protected:
-    ConfigurationManager() {}  ///< Singleton pattern, protected parameterless constructor
-
-   private:
-    static ConfigurationManager* handle_;  ///< Singleton pattern, static handle_ member
-=======
-protected:
   ConfigurationManager() {
   } ///< Singleton pattern, protected parameterless constructor
 
-private:
+   private:
   static std::unique_ptr<ConfigurationManager>
       handle_; ///< Singleton pattern, static handle_ member
->>>>>>> f216073b
 };
-} // namespace appframework
+}  // namespace appframework
 
 #endif // APP_FRAMEWORK_BASE_INCLUDE_APP_FRAMEWORK_BASE_SERVICES_CONFIGURATIONMANAGER_HH_