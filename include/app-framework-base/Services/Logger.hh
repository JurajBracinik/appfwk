/**
 * @file Logger interface definition
 *
 * This is part of the DUNE DAQ Application Framework, copyright 2020.
 * Licensing/copyright details are in the COPYING file that you should have
 * received with this code.
 */

#ifndef APP_FRAMEWORK_BASE_INCLUDE_APP_FRAMEWORK_BASE_SERVICES_LOGGER_HH_
#define APP_FRAMEWORK_BASE_INCLUDE_APP_FRAMEWORK_BASE_SERVICES_LOGGER_HH_

#include <vector>
#include <string>

namespace appframework {
/**
 * @brief The Logger class defines the interface necessary to configure central
 * logging within a DAQ Application.
 */
class Logger {
<<<<<<< HEAD
   public:
    /**
     * @brief Setup the Logger service
     * @param args Command-line arguments used to setup the Logger
     */
    static void setup(std::vector<std::string> /*args*/) {}
=======
public:
  /**
   * @brief Setup the Logger service
   * @param args Command-line arguments used to setup the Logger
   */
  static void setup(std::list<std::string> /*args*/) {}
>>>>>>> f216073b
};
} // namespace appframework

#endif // APP_FRAMEWORK_BASE_INCLUDE_APP_FRAMEWORK_BASE_SERVICES_LOGGER_HH_<|MERGE_RESOLUTION|>--- conflicted
+++ resolved
@@ -18,22 +18,13 @@
  * logging within a DAQ Application.
  */
 class Logger {
-<<<<<<< HEAD
    public:
     /**
      * @brief Setup the Logger service
      * @param args Command-line arguments used to setup the Logger
      */
     static void setup(std::vector<std::string> /*args*/) {}
-=======
-public:
-  /**
-   * @brief Setup the Logger service
-   * @param args Command-line arguments used to setup the Logger
-   */
-  static void setup(std::list<std::string> /*args*/) {}
->>>>>>> f216073b
 };
-} // namespace appframework
+}  // namespace appframework
 
 #endif // APP_FRAMEWORK_BASE_INCLUDE_APP_FRAMEWORK_BASE_SERVICES_LOGGER_HH_