/**
 * @file CommandFacility interface
 *
 * This is part of the DUNE DAQ Application Framework, copyright 2020.
 * Licensing/copyright details are in the COPYING file that you should have
 * received with this code.
 */

#ifndef APP_FRAMEWORK_BASE_INCLUDE_APP_FRAMEWORK_BASE_SERVICES_COMMANDFACILITY_HH_
#define APP_FRAMEWORK_BASE_INCLUDE_APP_FRAMEWORK_BASE_SERVICES_COMMANDFACILITY_HH_

<<<<<<< HEAD
#include <vector>
#include <memory>
#include <string>
#include "cetlib/BasicPluginFactory.h"
#include "cetlib/compiler_macros.h"

#ifndef EXTERN_C_FUNC_DECLARE_START
#define EXTERN_C_FUNC_DECLARE_START extern "C" {
#endif

#define DEFINE_DUNE_COMMAND_FACILITY(klass)                                                                                  \
    EXTERN_C_FUNC_DECLARE_START                                                                                     \
    std::unique_ptr<appframework::CommandFacility> make() { return std::unique_ptr<appframework::CommandFacility>(new klass()); } \
    }
=======
#include <iostream>
#include <list>
#include <memory>
#include <string>
>>>>>>> f216073b

namespace appframework {
class DAQProcess; // forward declaration

/**
 * @brief Interface needed by Application Framework for CCM command handling
 */
class CommandFacility {
<<<<<<< HEAD
   public:
    /**
     * @brief Singleton pattern; get a handle to the CommandFacility
     * @return Static handle to the CommandFacility
     */
    static std::unique_ptr<CommandFacility> const& handle() {
        if (!handle_) handle_.reset(nullptr);
        return handle_;
    }
    static void setHandle(std::unique_ptr<CommandFacility>&& handle) { handle_ = std::move(handle); }
    /**
     * @brief Perform basic setup actions needed by the CommandFacility, using command-line arguments and environment variables
     * @param args Command-line arguments to the CommandFacility
     */
    static void setup(std::vector<std::string> /*args*/) {}
    /**
     * @brief Listen for commands and relay them to the given DAQProcess
     * @param process DAQProcess to relay commands to
     * @return Return code for application
     *
     * This function should block for the lifetime of the DAQ Application, calling DAQProcess::execute_command as necessary
     */
    virtual int listen(DAQProcess* /*process*/) { return 0; }
=======
public:
  /**
   * @brief Singleton pattern; get a handle to the CommandFacility
   * @return Reference to the CommandFacility
   */
  static CommandFacility &handle() {
    if (!handle_)
      handle_.reset(new CommandFacility());
    return *handle_;
  }
  /**
   * @brief Perform basic setup actions needed by the CommandFacility, using
   * command-line arguments and environment variables
   * @param args Command-line arguments to the CommandFacility
   */
  static void setup(std::list<std::string> /*args*/) {}
  /**
   * @brief Listen for commands and relay them to the given DAQProcess
   * @param process DAQProcess to relay commands to
   * @return Return code for application
   *
   * This function should block for the lifetime of the DAQ Application, calling
   * DAQProcess::execute_command as necessary
   */
  virtual int listen(DAQProcess * /*process*/) { return 0; }
>>>>>>> f216073b

protected:
  /**
   * Singleton pattern; protected parameterless constructor
   */
  CommandFacility() {}

private:
  static std::unique_ptr<CommandFacility>
      handle_; ///< Singleton pattern, handle to CommandFacility
};
<<<<<<< HEAD

inline std::unique_ptr<CommandFacility> makeCommandFacility(std::string const& facility_name) {
    static cet::BasicPluginFactory bpf("duneCommandFacility", "make");

    return bpf.makePlugin<std::unique_ptr<CommandFacility>>(facility_name);
}

}  // namespace appframework
=======
} // namespace appframework
>>>>>>> f216073b

#endif // APP_FRAMEWORK_BASE_INCLUDE_APP_FRAMEWORK_BASE_SERVICES_COMMANDFACILITY_HH_<|MERGE_RESOLUTION|>--- conflicted
+++ resolved
@@ -9,7 +9,8 @@
 #ifndef APP_FRAMEWORK_BASE_INCLUDE_APP_FRAMEWORK_BASE_SERVICES_COMMANDFACILITY_HH_
 #define APP_FRAMEWORK_BASE_INCLUDE_APP_FRAMEWORK_BASE_SERVICES_COMMANDFACILITY_HH_
 
-<<<<<<< HEAD
+#include <iostream>
+#include <list>
 #include <vector>
 #include <memory>
 #include <string>
@@ -24,33 +25,28 @@
     EXTERN_C_FUNC_DECLARE_START                                                                                     \
     std::unique_ptr<appframework::CommandFacility> make() { return std::unique_ptr<appframework::CommandFacility>(new klass()); } \
     }
-=======
-#include <iostream>
-#include <list>
-#include <memory>
-#include <string>
->>>>>>> f216073b
 
 namespace appframework {
-class DAQProcess; // forward declaration
+class DAQProcess;  // forward declaration
 
 /**
  * @brief Interface needed by Application Framework for CCM command handling
  */
 class CommandFacility {
-<<<<<<< HEAD
    public:
     /**
      * @brief Singleton pattern; get a handle to the CommandFacility
-     * @return Static handle to the CommandFacility
+   * @return Reference to the CommandFacility
      */
-    static std::unique_ptr<CommandFacility> const& handle() {
-        if (!handle_) handle_.reset(nullptr);
-        return handle_;
+  static CommandFacility &handle() {
+    if (!handle_)
+      handle_.reset(new CommandFacility());
+    return *handle_;
     }
     static void setHandle(std::unique_ptr<CommandFacility>&& handle) { handle_ = std::move(handle); }
     /**
-     * @brief Perform basic setup actions needed by the CommandFacility, using command-line arguments and environment variables
+   * @brief Perform basic setup actions needed by the CommandFacility, using
+   * command-line arguments and environment variables
      * @param args Command-line arguments to the CommandFacility
      */
     static void setup(std::vector<std::string> /*args*/) {}
@@ -59,48 +55,21 @@
      * @param process DAQProcess to relay commands to
      * @return Return code for application
      *
-     * This function should block for the lifetime of the DAQ Application, calling DAQProcess::execute_command as necessary
+   * This function should block for the lifetime of the DAQ Application, calling
+   * DAQProcess::execute_command as necessary
      */
     virtual int listen(DAQProcess* /*process*/) { return 0; }
-=======
-public:
-  /**
-   * @brief Singleton pattern; get a handle to the CommandFacility
-   * @return Reference to the CommandFacility
-   */
-  static CommandFacility &handle() {
-    if (!handle_)
-      handle_.reset(new CommandFacility());
-    return *handle_;
-  }
-  /**
-   * @brief Perform basic setup actions needed by the CommandFacility, using
-   * command-line arguments and environment variables
-   * @param args Command-line arguments to the CommandFacility
-   */
-  static void setup(std::list<std::string> /*args*/) {}
-  /**
-   * @brief Listen for commands and relay them to the given DAQProcess
-   * @param process DAQProcess to relay commands to
-   * @return Return code for application
-   *
-   * This function should block for the lifetime of the DAQ Application, calling
-   * DAQProcess::execute_command as necessary
-   */
-  virtual int listen(DAQProcess * /*process*/) { return 0; }
->>>>>>> f216073b
 
-protected:
-  /**
-   * Singleton pattern; protected parameterless constructor
-   */
-  CommandFacility() {}
+   protected:
+    /**
+     * Singleton pattern; protected parameterless constructor
+     */
+    CommandFacility() {}
 
-private:
+   private:
   static std::unique_ptr<CommandFacility>
       handle_; ///< Singleton pattern, handle to CommandFacility
 };
-<<<<<<< HEAD
 
 inline std::unique_ptr<CommandFacility> makeCommandFacility(std::string const& facility_name) {
     static cet::BasicPluginFactory bpf("duneCommandFacility", "make");
@@ -109,8 +78,5 @@
 }
 
 }  // namespace appframework
-=======
-} // namespace appframework
->>>>>>> f216073b
 
 #endif // APP_FRAMEWORK_BASE_INCLUDE_APP_FRAMEWORK_BASE_SERVICES_COMMANDFACILITY_HH_