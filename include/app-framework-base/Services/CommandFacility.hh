--- conflicted
+++ resolved
@@ -15,25 +15,25 @@
 #include <string>
 
 namespace appframework {
-class DAQProcess; // forward declaration
+class DAQProcess;  // forward declaration
 
 /**
  * @brief Interface needed by Application Framework for CCM command handling
  */
 class CommandFacility {
-<<<<<<< HEAD
    public:
     /**
      * @brief Singleton pattern; get a handle to the CommandFacility
-     * @return Static handle to the CommandFacility
+   * @return Reference to the CommandFacility
      */
-    static std::unique_ptr<CommandFacility> const& handle() {
-        if (!handle_) handle_.reset(new CommandFacility());
-        return handle_;
+  static CommandFacility &handle() {
+    if (!handle_)
+      handle_.reset(new CommandFacility());
+    return *handle_;
     }
     /**
-     * @brief Perform basic setup actions needed by the CommandFacility, using command-line arguments and environment
-     * variables
+   * @brief Perform basic setup actions needed by the CommandFacility, using
+   * command-line arguments and environment variables
      * @param args Command-line arguments to the CommandFacility
      */
     static void setup(std::list<std::string> /*args*/) {}
@@ -42,53 +42,21 @@
      * @param process DAQProcess to relay commands to
      * @return Return code for application
      *
-     * This function should block for the lifetime of the DAQ Application, calling DAQProcess::execute_command as
-     * necessary
+   * This function should block for the lifetime of the DAQ Application, calling
+   * DAQProcess::execute_command as necessary
      */
     virtual int listen(DAQProcess* /*process*/) { return 0; }
-=======
-public:
-  /**
-   * @brief Singleton pattern; get a handle to the CommandFacility
-   * @return Reference to the CommandFacility
-   */
-  static CommandFacility &handle() {
-    if (!handle_)
-      handle_.reset(new CommandFacility());
-    return *handle_;
-  }
-  /**
-   * @brief Perform basic setup actions needed by the CommandFacility, using
-   * command-line arguments and environment variables
-   * @param args Command-line arguments to the CommandFacility
-   */
-  static void setup(std::list<std::string> /*args*/) {}
-  /**
-   * @brief Listen for commands and relay them to the given DAQProcess
-   * @param process DAQProcess to relay commands to
-   * @return Return code for application
-   *
-   * This function should block for the lifetime of the DAQ Application, calling
-   * DAQProcess::execute_command as necessary
-   */
-  virtual int listen(DAQProcess * /*process*/) { return 0; }
->>>>>>> f216073b
 
-protected:
-  /**
-   * Singleton pattern; protected parameterless constructor
-   */
-  CommandFacility() {}
+   protected:
+    /**
+     * Singleton pattern; protected parameterless constructor
+     */
+    CommandFacility() {}
 
-<<<<<<< HEAD
    private:
-    static std::unique_ptr<CommandFacility> handle_;  ///< Singleton pattern, handle to CommandFacility
-=======
-private:
   static std::unique_ptr<CommandFacility>
       handle_; ///< Singleton pattern, handle to CommandFacility
->>>>>>> f216073b
 };
-} // namespace appframework
+}  // namespace appframework
 
 #endif // APP_FRAMEWORK_BASE_INCLUDE_APP_FRAMEWORK_BASE_SERVICES_COMMANDFACILITY_HH_