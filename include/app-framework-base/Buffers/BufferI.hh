--- conflicted
+++ resolved
@@ -14,45 +14,13 @@
 
 namespace appframework {
 /**
-<<<<<<< HEAD
- * @brief Attributes of Buffers that can be communicated to framework for DAQProcess configuration and testing.
+ * @brief Attributes of Buffers that can be communicated to framework for
+ * DAQProcess configuration and testing.
  *
  */
 struct BufferAttributes {
     bool isBounded;     ///< can size increase dynamically?
     bool isSearchable;  ///< is the data in the buffer searchable?
-};
-
-/**
- * @brief Implementations of the Buffer class are responsible for relaying data between UserModules within a DAQ
- * Application
- *
- * Note that while the Buffer class itself is not templated on a data type (so it can be included in generic
- * containers), all implementations should be.
- */
-class BufferI {
-   public:
-    virtual void Configure() = 0;  ///< called when configured in FSM
-
-    BufferAttributes attributes() { return fAttributes; }
-
-    virtual bool empty() = 0;       ///< is there any available data?
-    virtual bool full() = 0;        ///< is there any room for more data?
-    virtual size_t capacity() = 0;  ///< what is the available capacity?
-
-   protected:
-    BufferAttributes fAttributes;  /// buffer attributes
-};
-
-}  // namespace appframework
-=======
- * @brief Attributes of Buffers that can be communicated to framework for
- * DAQProcess configuration and testing.
- *
- */
-struct BufferAttributes {
-  bool isBounded;    ///< can size increase dynamically?
-  bool isSearchable; ///< is the data in the buffer searchable?
 };
 
 /**
@@ -63,12 +31,11 @@
  * it can be included in generic containers), all implementations should be.
  */
 class BufferI {
-
-public:
+   public:
   explicit BufferI(BufferAttributes attributes = {false, false})
       : fAttributes(attributes) {}
 
-  virtual void Configure() = 0; ///< called when configured in FSM
+    virtual void Configure() = 0;  ///< called when configured in FSM
 
   virtual bool empty() const noexcept = 0; ///< is there any available data?
   virtual bool full() const noexcept = 0;  ///< is there any room for more data?
@@ -80,11 +47,10 @@
   BufferI(BufferI &&) = default;
   BufferI &operator=(BufferI &&) = default;
 
-protected:
-  BufferAttributes fAttributes; /// buffer attributes
+   protected:
+    BufferAttributes fAttributes;  /// buffer attributes
 };
 
-} // namespace appframework
->>>>>>> f216073b
+}  // namespace appframework
 
 #endif // APP_FRAMEWORK_BASE_INCLUDE_APP_FRAMEWORK_BASE_BUFFERS_BUFFERI_HH_