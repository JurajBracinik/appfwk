--- conflicted
+++ resolved
@@ -8,12 +8,15 @@
 #ifndef app_framework_base_Buffers_Buffer_hh
 #define app_framework_base_Buffers_Buffer_hh
 
-<<<<<<< HEAD
 #include <cstddef>
 using std::size_t;
 
-namespace appframework{
-
+namespace appframework {
+  /**
+   * @brief Implementations of the Buffer class are responsible for relaying data between UserModules within a DAQ Application
+   *
+   * Note that while the Buffer class itself is not templated on a data type (so it can be included in generic containers), all implementations should be.
+   */
   class Buffer {
     
   public:
@@ -40,16 +43,5 @@
   };
 
 }
-=======
-namespace appframework {
-/**
- * @brief Implementations of the Buffer class are responsible for relaying data between UserModules within a DAQ Application
- *
- * Note that while the Buffer class itself is not templated on a data type (so it can be included in generic containers), all implementations should be.
- */
-class Buffer {};
-
-}  // namespace appframework
->>>>>>> 5b7f46b5
 
 #endif  // app_framework_base_Buffers_Buffer_hh