--- conflicted
+++ resolved
@@ -18,36 +18,6 @@
 
 namespace appframework {
 
-<<<<<<< HEAD
-template <class T>
-class Buffer : virtual public BufferI {
-   public:
-    virtual size_t capacityBytes() { return this->capacity() * sizeof(T); }  /// bytes in buffer
-
-   protected:
-};
-
-template <class T>
-class BufferInput : virtual public Buffer<T> {
-   public:
-    virtual int push(const T& t) { return push(std::move(t)); }
-    virtual int push(T&&) = 0;
-
-   protected:
-    size_t fPushTimeout_ms;
-};
-
-template <class T>
-class BufferOutput : virtual public Buffer<T> {
-   public:
-    virtual T pop() = 0;
-
-   protected:
-    size_t fPopTimeout_ms;
-};
-
-}  // namespace appframework
-=======
 template <class T> class Buffer : public BufferI {
 
 public:
@@ -58,11 +28,11 @@
 
 template <class T> class BufferInput : virtual public Buffer<T> {
 
-public:
+   public:
   explicit BufferInput(size_t pt = 10) : fPushTimeout_ms(pt) {}
 
-  virtual int push(const T &t) { return push(std::move(t)); }
-  virtual int push(T &&) = 0;
+    virtual int push(const T& t) { return push(std::move(t)); }
+    virtual int push(T&&) = 0;
 
   size_t get_push_timeout() const { return fPushTimeout_ms; }
   void set_push_timeout(size_t sz) { fPushTimeout_ms = sz; }
@@ -73,15 +43,15 @@
   BufferInput &operator=(BufferInput &&) = default;
 
 private:
-  size_t fPushTimeout_ms;
+    size_t fPushTimeout_ms;
 };
 
 template <class T> class BufferOutput : virtual public Buffer<T> {
 
-public:
+   public:
   explicit BufferOutput(size_t pt = 10) : fPopTimeout_ms(pt) {}
 
-  virtual T pop() = 0;
+    virtual T pop() = 0;
 
   size_t get_pop_timeout() const { return fPopTimeout_ms; }
   void set_pop_timeout(size_t sz) { fPopTimeout_ms = sz; }
@@ -90,12 +60,11 @@
   BufferOutput &operator=(const BufferOutput &) = default;
   BufferOutput(BufferOutput &&) = default;
   BufferOutput &operator=(BufferOutput &&) = default;
->>>>>>> f216073b
 
 private:
-  size_t fPopTimeout_ms;
+    size_t fPopTimeout_ms;
 };
 
-} // namespace appframework
+}  // namespace appframework
 
 #endif // APP_FRAMEWORK_BASE_INCLUDE_APP_FRAMEWORK_BASE_BUFFERS_BUFFER_HH_