#ifndef APP_FRAMEWORK_BASE_INCLUDE_APP_FRAMEWORK_BASE_BUFFERS_BUFFER_HH_
#define APP_FRAMEWORK_BASE_INCLUDE_APP_FRAMEWORK_BASE_BUFFERS_BUFFER_HH_

/**
 * @file Buffer class interface which augments BufferI with push and pop
 * functions
 *
 * This is part of the DUNE DAQ Application Framework, copyright 2020.
 * Licensing/copyright details are in the COPYING file that you should have
 * received with this code.
 */

#include "BufferI.hh"

#include <chrono>
#include <cstddef>
#include <utility>
using std::size_t;

namespace appframework {

template<class T>
class Buffer : public BufferI
{

public:
  virtual size_t capacityBytes() const noexcept
  {
    return this->capacity() * sizeof(T);
  } /// bytes in buffer
};

<<<<<<< HEAD
template<class T>
class BufferInput : virtual public Buffer<T>
{

public:
  explicit BufferInput(size_t pt = 10)
    : fPushTimeout_ms(pt)
  {}

  virtual int push(const T& t) { return push(std::move(t)); }
  virtual int push(T&&) = 0;
=======
template <class ValueType, class DurationType = std::chrono::milliseconds>
class BufferInput : virtual public Buffer<ValueType> {

public:
  virtual void push(ValueType &&val, const DurationType &timeout) = 0;

  // To use the non-virtual push which leaves its value
  // argument unchanged, make sure to add
>>>>>>> a35de03b

  // using BufferInput<ValueType,DurationType>::push

<<<<<<< HEAD
  BufferInput(const BufferInput&) = default;
  BufferInput& operator=(const BufferInput&) = default;
  BufferInput(BufferInput&&) = default;
  BufferInput& operator=(BufferInput&&) = default;
=======
  // in your derived class declaration (line above assumes you're
  // using the same template parameter labels)
>>>>>>> a35de03b

  void push(const ValueType &val, const DurationType &timeout) {
    push(ValueType(val), timeout);
  }
};

<<<<<<< HEAD
template<class T>
class BufferOutput : virtual public Buffer<T>
{

public:
  explicit BufferOutput(size_t pt = 10)
    : fPopTimeout_ms(pt)
  {}

  virtual T pop() = 0;

  size_t get_pop_timeout() const { return fPopTimeout_ms; }
  void set_pop_timeout(size_t sz) { fPopTimeout_ms = sz; }

  BufferOutput(const BufferOutput&) = default;
  BufferOutput& operator=(const BufferOutput&) = default;
  BufferOutput(BufferOutput&&) = default;
  BufferOutput& operator=(BufferOutput&&) = default;

private:
  size_t fPopTimeout_ms;
=======
template <class ValueType, class DurationType = std::chrono::milliseconds>
class BufferOutput : virtual public Buffer<ValueType> {

public:
  virtual ValueType pop(const DurationType &timeout) = 0;
>>>>>>> a35de03b
};

} // namespace appframework

#endif // APP_FRAMEWORK_BASE_INCLUDE_APP_FRAMEWORK_BASE_BUFFERS_BUFFER_HH_<|MERGE_RESOLUTION|>--- conflicted
+++ resolved
@@ -30,19 +30,6 @@
   } /// bytes in buffer
 };
 
-<<<<<<< HEAD
-template<class T>
-class BufferInput : virtual public Buffer<T>
-{
-
-public:
-  explicit BufferInput(size_t pt = 10)
-    : fPushTimeout_ms(pt)
-  {}
-
-  virtual int push(const T& t) { return push(std::move(t)); }
-  virtual int push(T&&) = 0;
-=======
 template <class ValueType, class DurationType = std::chrono::milliseconds>
 class BufferInput : virtual public Buffer<ValueType> {
 
@@ -51,54 +38,20 @@
 
   // To use the non-virtual push which leaves its value
   // argument unchanged, make sure to add
->>>>>>> a35de03b
-
   // using BufferInput<ValueType,DurationType>::push
-
-<<<<<<< HEAD
-  BufferInput(const BufferInput&) = default;
-  BufferInput& operator=(const BufferInput&) = default;
-  BufferInput(BufferInput&&) = default;
-  BufferInput& operator=(BufferInput&&) = default;
-=======
   // in your derived class declaration (line above assumes you're
   // using the same template parameter labels)
->>>>>>> a35de03b
 
   void push(const ValueType &val, const DurationType &timeout) {
     push(ValueType(val), timeout);
   }
 };
 
-<<<<<<< HEAD
-template<class T>
-class BufferOutput : virtual public Buffer<T>
-{
-
-public:
-  explicit BufferOutput(size_t pt = 10)
-    : fPopTimeout_ms(pt)
-  {}
-
-  virtual T pop() = 0;
-
-  size_t get_pop_timeout() const { return fPopTimeout_ms; }
-  void set_pop_timeout(size_t sz) { fPopTimeout_ms = sz; }
-
-  BufferOutput(const BufferOutput&) = default;
-  BufferOutput& operator=(const BufferOutput&) = default;
-  BufferOutput(BufferOutput&&) = default;
-  BufferOutput& operator=(BufferOutput&&) = default;
-
-private:
-  size_t fPopTimeout_ms;
-=======
 template <class ValueType, class DurationType = std::chrono::milliseconds>
 class BufferOutput : virtual public Buffer<ValueType> {
 
 public:
   virtual ValueType pop(const DurationType &timeout) = 0;
->>>>>>> a35de03b
 };
 
 } // namespace appframework
