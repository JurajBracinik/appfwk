--- conflicted
+++ resolved
@@ -9,8 +9,8 @@
 #ifndef APP_FRAMEWORK_BASE_INCLUDE_APP_FRAMEWORK_BASE_CORE_MODULELIST_HH_
 #define APP_FRAMEWORK_BASE_INCLUDE_APP_FRAMEWORK_BASE_CORE_MODULELIST_HH_
 
+#include "app-framework-base/DAQModules/DAQModuleI.hh"
 #include "app-framework-base/Queues/QueueI.hh"
-#include "app-framework-base/DAQModules/DAQModuleI.hh"
 
 #include <list>
 #include <map>
@@ -18,19 +18,12 @@
 #include <string>
 
 namespace appframework {
-<<<<<<< HEAD
 typedef std::map<std::string, std::unique_ptr<DAQModuleI>>
-    DAQModuleMap; ///< DAQModules indexed by name
-typedef std::map<std::string, std::unique_ptr<QueueI>>
-    QueueMap; ///< Queues indexed by name
-=======
-typedef std::map<std::string, std::unique_ptr<UserModule>>
-    UserModuleMap; ///< UserModules indexed by name
-typedef std::map<std::string, std::shared_ptr<BufferI>>
-    BufferMap; ///< Buffers indexed by name
->>>>>>> a35de03b
+  DAQModuleMap; ///< DAQModules indexed by name
+typedef std::map<std::string, std::shared_ptr<QueueI>>
+  QueueMap; ///< Queues indexed by name
 typedef std::map<std::string, std::list<std::string>>
-    CommandOrderMap; ///< Defined DAQModule orders for commands
+  CommandOrderMap; ///< Defined DAQModule orders for commands
 
 /**
  * @brief The ModuleList class is the representation of a DAQModule and Queue
@@ -40,7 +33,8 @@
  * DAQModules for a DAQ Application, as well as linking them together.
  * DAQModules define their Queue endpoints by requiring Queue instances
  */
-class ModuleList {
+class ModuleList
+{
 public:
   /**
    * @brief Construct the graph of DAQModules and Queues.
@@ -55,9 +49,9 @@
    * Queue and DAQModule instances in a DAQ Application. Additionally, any
    * requirements on command order for DAQModules should be defined here.
    */
-  virtual void ConstructGraph(QueueMap &queue_map,
-                              DAQModuleMap &daq_module_map,
-                              CommandOrderMap &command_order_map) = 0;
+  virtual void ConstructGraph(QueueMap& queue_map,
+                              DAQModuleMap& daq_module_map,
+                              CommandOrderMap& command_order_map) = 0;
 };
 } // namespace appframework
 
