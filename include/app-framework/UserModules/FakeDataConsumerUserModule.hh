/**
 * @file The FakeDataConsumerUserModule class interface
 *
 * FakeDataConsumerUserModule is a simple UserModule implementation that simply
 * logs the fact that it received a command from DAQProcess.
 *
 * This is part of the DUNE DAQ Application Framework, copyright 2020.
 * Licensing/copyright details are in the COPYING file that you should have
 * received with this code.
 */

#ifndef APP_FRAMEWORK_USERMODULES_FAKEDATACONSUMERUSERMODULE_HH
#define APP_FRAMEWORK_USERMODULES_FAKEDATACONSUMERUSERMODULE_HH

#include "app-framework-base/Buffers/Buffer.hh"
#include "app-framework-base/UserModules/UserModule.hh"
#include "app-framework-base/UserModules/UserModuleThreadHelper.hh"

#include <future>
#include <memory>
#include <string>
#include <vector>

namespace appframework {
/**
 * @brief FakeDataConsumerUserModule creates vectors of ints and sends them
 * downstream
 */
class FakeDataConsumerUserModule : public UserModule
{
public:
  FakeDataConsumerUserModule(std::string name,
             std::vector<std::shared_ptr<BufferI>> inputs,
             std::vector<std::shared_ptr<BufferI>> outputs);

  std::future<std::string> execute_command(std::string cmd) override;

private:
  // Commands
  std::string do_configure();
  std::string do_start();
  std::string do_stop();

  // Threading
  void do_work();
  UserModuleThreadHelper thread_;

  // Configuration (for validation)
  size_t nIntsPerVector_;
  int starting_int_;
  int ending_int_;
<<<<<<< HEAD
=======
  std::string id_;
  std::chrono::milliseconds bufferTimeout_;
  std::string getId() { return id_ != "" ? id_ + ": " : ""; }
>>>>>>> b87ff32b
  std::shared_ptr<BufferOutput<std::vector<int>>> inputBuffer_;
};
} // namespace appframework

#endif // APP_FRAMEWORK_USERMODULES_FAKEDATACONSUMERUSERMODULE_HH<|MERGE_RESOLUTION|>--- conflicted
+++ resolved
@@ -49,12 +49,9 @@
   size_t nIntsPerVector_;
   int starting_int_;
   int ending_int_;
-<<<<<<< HEAD
-=======
   std::string id_;
   std::chrono::milliseconds bufferTimeout_;
   std::string getId() { return id_ != "" ? id_ + ": " : ""; }
->>>>>>> b87ff32b
   std::shared_ptr<BufferOutput<std::vector<int>>> inputBuffer_;
 };
 } // namespace appframework
