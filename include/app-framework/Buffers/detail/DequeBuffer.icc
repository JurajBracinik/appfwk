
<<<<<<< HEAD
template<class T>
DequeBuffer<T>::DequeBuffer()
{
  Configure();
}

template<class T>
void
DequeBuffer<T>::Configure()
{
=======

template <class T, class U> DequeBuffer<T, U>::DequeBuffer() { Configure(); }

template <class T, class U> void DequeBuffer<T, U>::Configure() {
>>>>>>> b87ff32b

  this->fAttributes.isBounded = true;
  this->fAttributes.isSearchable = false;

  fDeque = std::deque<value_type>();
  fSize = 0;

  if (this->fAttributes.isBounded) {
    fCapacity = 1000;
  } else {
    fCapacity = fDeque.max_size();
  }
}

template <class T, class U>
void DequeBuffer<T, U>::push(value_type &&val,
                                      const duration_type &timeout) {

  auto starttime = std::chrono::steady_clock::now();
  std::unique_lock<std::mutex> lk(fMutex, std::defer_lock);

  this->try_lock_for(lk, timeout);

  auto time_to_wait_for_space =
      (starttime + timeout) - std::chrono::steady_clock::now();

  if (time_to_wait_for_space.count() > 0) {
    fNoLongerFull.wait_for(lk, time_to_wait_for_space,
                           [&]() { return !this->full(); });
  }

  if (!this->full()) {
    fDeque.push_back(std::move(val));
    fSize++;
    fNoLongerEmpty.notify_one();
  } else {
    std::stringstream errmsg;
    errmsg
        << "In DequeBuffer::push: unable to push since queue is full ("
        << this->size() << " elements) (timeout period was "
        << std::chrono::duration_cast<std::chrono::milliseconds>(timeout)
               .count()
        << " milliseconds)";
    throw std::runtime_error(errmsg.str());
  }
}

<<<<<<< HEAD
template<class T>
int
DequeBuffer<T>::push(T&& obj)
{
  int n_retries = 0;
  while (full()) {
    if (n_retries == fPushRetries) {
      // could throw, but here choose to return -1
      // throw std::runtime_error("Reached Max Push Retries in DequeBuffer");
      return -1;
    }
    ++n_retries;
    usleep(fRetryTime_ms);
  }

  if (full())
    throw std::runtime_error("Full after check? Another thread accessing?");
  std::lock_guard<std::mutex> lck(fMutex);
  fDeque.push_back(std::move(obj));
  fSize++;
  return size();
}

template<class T>
T
DequeBuffer<T>::pop()
{
  int n_retries = 0;
  while (empty()) {
    if (n_retries == fPopRetries) {
      throw std::runtime_error(
        "No Data: Reached Max Pop Retries in DequeBuffer");
      // return -1;
=======
template <class T, class U>
T DequeBuffer<T, U>::pop(const duration_type &timeout) {

  auto starttime = std::chrono::steady_clock::now();
  std::unique_lock<std::mutex> lk(fMutex, std::defer_lock);

  this->try_lock_for(lk, timeout);

  auto time_to_wait_for_data =
      (starttime + timeout) - std::chrono::steady_clock::now();

  if (time_to_wait_for_data.count() > 0) {
    fNoLongerEmpty.wait_for(lk, time_to_wait_for_data,
                            [&]() { return !this->empty(); });
  }

  if (!this->empty()) {
    T obj(std::move(fDeque.front()));
    fDeque.pop_front();
    fSize--;
    fNoLongerFull.notify_one();
    return obj;
  } else {
    std::stringstream errmsg;
    errmsg << "In DequeBuffer::pop: unable to pop since queue is "
              "empty (timeout period was "
           << std::chrono::duration_cast<std::chrono::milliseconds>(timeout)
                  .count()
           << " milliseconds)";
    throw std::runtime_error(errmsg.str());
  }
}

// This try_lock_for() function was written because while objects of
// type std::timed_mutex have their own try_lock_for functions, the
// std::condition_variable::wait_for functions used in this class's push
// and pop operations require an std::mutex

template <class T, class U>
void DequeBuffer<T, U>::try_lock_for(std::unique_lock<std::mutex> &lk,
                                     const duration_type &timeout) {
  assert(!lk.owns_lock());

  auto starttime = std::chrono::steady_clock::now();
  lk.try_lock();

  if (!lk.owns_lock() && timeout.count() > 0) {

    int approximate_number_of_retries = 5;
    duration_type pause_between_tries =
        duration_type(timeout.count() / approximate_number_of_retries);

    while (std::chrono::steady_clock::now() < starttime + timeout) {
      std::this_thread::sleep_for(pause_between_tries);
      lk.try_lock();
      if (lk.owns_lock()) {
        break;
      }
>>>>>>> b87ff32b
    }
  }

  if (!lk.owns_lock()) {
    std::ostringstream errmsg;
    errmsg << "Unable to lock the DequeBuffer's mutex "
              "within the timeout period of "
           << std::chrono::duration_cast<std::chrono::milliseconds>(timeout)
                  .count()
           << " milliseconds";
    throw std::runtime_error(errmsg.str());
  }
}<|MERGE_RESOLUTION|>--- conflicted
+++ resolved
@@ -1,21 +1,8 @@
 
-<<<<<<< HEAD
-template<class T>
-DequeBuffer<T>::DequeBuffer()
-{
-  Configure();
-}
-
-template<class T>
-void
-DequeBuffer<T>::Configure()
-{
-=======
 
 template <class T, class U> DequeBuffer<T, U>::DequeBuffer() { Configure(); }
 
 template <class T, class U> void DequeBuffer<T, U>::Configure() {
->>>>>>> b87ff32b
 
   this->fAttributes.isBounded = true;
   this->fAttributes.isSearchable = false;
@@ -63,41 +50,6 @@
   }
 }
 
-<<<<<<< HEAD
-template<class T>
-int
-DequeBuffer<T>::push(T&& obj)
-{
-  int n_retries = 0;
-  while (full()) {
-    if (n_retries == fPushRetries) {
-      // could throw, but here choose to return -1
-      // throw std::runtime_error("Reached Max Push Retries in DequeBuffer");
-      return -1;
-    }
-    ++n_retries;
-    usleep(fRetryTime_ms);
-  }
-
-  if (full())
-    throw std::runtime_error("Full after check? Another thread accessing?");
-  std::lock_guard<std::mutex> lck(fMutex);
-  fDeque.push_back(std::move(obj));
-  fSize++;
-  return size();
-}
-
-template<class T>
-T
-DequeBuffer<T>::pop()
-{
-  int n_retries = 0;
-  while (empty()) {
-    if (n_retries == fPopRetries) {
-      throw std::runtime_error(
-        "No Data: Reached Max Pop Retries in DequeBuffer");
-      // return -1;
-=======
 template <class T, class U>
 T DequeBuffer<T, U>::pop(const duration_type &timeout) {
 
@@ -156,7 +108,6 @@
       if (lk.owns_lock()) {
         break;
       }
->>>>>>> b87ff32b
     }
   }
 
