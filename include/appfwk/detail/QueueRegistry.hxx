#include "appfwk/StdDeQueue.hpp"
#include "appfwk/FollyQueue.hpp"

#include <cxxabi.h>

// Declarations
namespace dunedaq::appfwk {

<<<<<<< HEAD
  QueueConfig::queue_kind QueueConfig::stoqk( const std::string & name )   {
    if (name == "StdDeQueue" || name == "std_deque")
      return queue_kind::kStdDeQueue ;
    else if (name == "FollySPSCQueue")
      return queue_kind::kFollySPSCQueue ;
    else if (name == "FollyMPMCQueue")
      return queue_kind::kFollyMPMCQueue ;
    else
      throw QueueKindUnknown( ERS_HERE, name ) ;
  }
=======
QueueConfig::queue_kind
QueueConfig::stoqk(const std::string& name)
{
  if (name == "StdDeQueue" || name == "std_deque")
    return queue_kind::kStdDeQueue;
  else
    throw QueueKindUnknown(ERS_HERE, name);
}
>>>>>>> b648c66f

template<typename T>
std::shared_ptr<Queue<T>>
QueueRegistry::get_queue(const std::string& name)
{

  auto itQ = queue_registry_.find(name);
  if (itQ != queue_registry_.end()) {
    auto queuePtr = std::dynamic_pointer_cast<Queue<T>>(itQ->second.instance);

    if (!queuePtr) {
      int status;
      std::string realname_target = abi::__cxa_demangle(typeid(T).name(), 0, 0, &status);
      std::string realname_source = abi::__cxa_demangle(itQ->second.type->name(), 0, 0, &status);

      throw QueueTypeMismatch(ERS_HERE, name, realname_source, realname_target);
    }

    return queuePtr;
  }

  auto itP = this->queue_configmap_.find(name);
  if (itP != queue_configmap_.end()) {
    QueueEntry entry = { &typeid(T), create_queue<T>(name, itP->second) };
    queue_registry_[name] = entry;
    return std::dynamic_pointer_cast<Queue<T>>(entry.instance);

  } else {
    throw std::runtime_error("Queue not found");
  }
}

template<typename T>
std::shared_ptr<NamedObject>
QueueRegistry::create_queue(std::string name, const QueueConfig& config)
{

  std::shared_ptr<NamedObject> queue;
  switch (config.kind) {
    case QueueConfig::kStdDeQueue:
      queue = std::make_shared<StdDeQueue<T>>(name);
      std::dynamic_pointer_cast<StdDeQueue<T>>(queue)->SetSize(config.size);
      break;
    case QueueConfig::kFollySPSCQueue :
      queue = std::make_shared<FollySPSCQueue<T>>(name);
      std::dynamic_pointer_cast<FollySPSCQueue<T>>(queue)->SetSize(config.size);
      break;
    case QueueConfig::kFollyMPMCQueue :
      queue = std::make_shared<FollyMPMCQueue<T>>(name);
      std::dynamic_pointer_cast<FollyMPMCQueue<T>>(queue)->SetSize(config.size);
      break;

    default:
      throw std::runtime_error("Unknown queue kind");
  }

  return queue;
}

} // namespace dunedaq::appfwk<|MERGE_RESOLUTION|>--- conflicted
+++ resolved
@@ -6,27 +6,17 @@
 // Declarations
 namespace dunedaq::appfwk {
 
-<<<<<<< HEAD
-  QueueConfig::queue_kind QueueConfig::stoqk( const std::string & name )   {
-    if (name == "StdDeQueue" || name == "std_deque")
-      return queue_kind::kStdDeQueue ;
-    else if (name == "FollySPSCQueue")
-      return queue_kind::kFollySPSCQueue ;
-    else if (name == "FollyMPMCQueue")
-      return queue_kind::kFollyMPMCQueue ;
-    else
-      throw QueueKindUnknown( ERS_HERE, name ) ;
-  }
-=======
 QueueConfig::queue_kind
-QueueConfig::stoqk(const std::string& name)
-{
+QueueConfig::stoqk( const std::string & name )   {
   if (name == "StdDeQueue" || name == "std_deque")
     return queue_kind::kStdDeQueue;
+  else if (name == "FollySPSCQueue")
+    return queue_kind::kFollySPSCQueue;
+  else if (name == "FollyMPMCQueue")
+    return queue_kind::kFollyMPMCQueue;
   else
-    throw QueueKindUnknown(ERS_HERE, name);
+    throw QueueKindUnknown( ERS_HERE, name );
 }
->>>>>>> b648c66f
 
 template<typename T>
 std::shared_ptr<Queue<T>>
