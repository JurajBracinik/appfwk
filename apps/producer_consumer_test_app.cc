--- conflicted
+++ resolved
@@ -17,12 +17,7 @@
 
 namespace appframework {
 
-<<<<<<< HEAD
-class producer_consumer_test_app_ModuleList : public ModuleList
-{
-=======
 class producer_consumer_test_app_ModuleList : public ModuleList {
->>>>>>> bcd95661
   // Inherited via ModuleList
   void ConstructGraph(BufferMap& buffer_map,
                       UserModuleMap& user_module_map,
