/**
 * @file simple_test_app to show basic functionality of DAQProcess
 *
 * This is part of the DUNE DAQ Application Framework, copyright 2020.
 * Licensing/copyright details are in the COPYING file that you should have
 * received with this code.
 */

#include "app-framework/Buffers/DequeBuffer.hh"
#include "app-framework/DAQProcess.hh"
#include "app-framework/UserModules/FakeDataConsumerUserModule.hh"
#include "app-framework/UserModules/FakeDataProducerUserModule.hh"
#include "app-framework/UserModules/FanOutUserModule.hh"

#include <memory>
#include <vector>

namespace appframework {
<<<<<<< HEAD
=======

std::unique_ptr<CommandFacility> CommandFacility::handle_ =
    std::unique_ptr<CommandFacility>(new QueryResponseCommandFacility());
>>>>>>> ffcacd16

class producer_consumer_test_app_ModuleList : public ModuleList {
  // Inherited via ModuleList
  void ConstructGraph(BufferMap &buffer_map, UserModuleMap &user_module_map,
                      CommandOrderMap &command_order_map) override {
    auto producerToFanOut = std::make_shared<DequeBuffer<std::vector<int>>>();
    auto fanOutToConsumer1 = std::make_shared<DequeBuffer<std::vector<int>>>();
    auto fanOutToConsumer2 = std::make_shared<DequeBuffer<std::vector<int>>>();

    buffer_map["producerToFanOut"] = producerToFanOut;
    buffer_map["fanOutToConsumer1"] = fanOutToConsumer1;
    buffer_map["fanOutToConsumer2"] = fanOutToConsumer2;

    user_module_map["producer"].reset(
<<<<<<< HEAD
      new FakeDataProducerUserModule("prod", {}, { producerToFanOut }));
    user_module_map["fanOut"].reset(new FanOutUserModule<std::vector<int>>(
      "fanOut",
      { producerToFanOut },
      { fanOutToConsumer1, fanOutToConsumer2 }));
    user_module_map["consumer1"].reset(
      new FakeDataConsumerUserModule("C1", { fanOutToConsumer1 }, {}));
    user_module_map["consumer2"].reset(
      new FakeDataConsumerUserModule("C2", { fanOutToConsumer2 }, {}));
=======
        new FakeDataProducerUserModule(producerToFanOut));
    user_module_map["fanOut"].reset(new FanOutUserModule<std::vector<int>>(
        producerToFanOut, {fanOutToConsumer1, fanOutToConsumer2}));
    user_module_map["consumer1"].reset(
        new FakeDataConsumerUserModule(fanOutToConsumer1, "C1"));
    user_module_map["consumer2"].reset(
        new FakeDataConsumerUserModule(fanOutToConsumer2, "C2"));
>>>>>>> ffcacd16

    command_order_map["start"] = {"consumer1", "consumer2", "fanOut",
                                  "producer"};
    command_order_map["stop"] = {"producer"};
  }
};
} // namespace appframework

<<<<<<< HEAD
int
main(int argc, char* argv[])
{

  auto args =
    appframework::CommandLineInterpreter::ParseCommandLineArguments(argc, argv);
=======
int main(int argc, char *argv[]) {
  std::list<std::string> args;
  for (int ii = 1; ii < argc; ++ii) {
    args.push_back(std::string(argv[ii]));
  }
>>>>>>> ffcacd16

  appframework::DAQProcess theDAQProcess(args);

  appframework::producer_consumer_test_app_ModuleList ml;
  theDAQProcess.register_modules(ml);

  return theDAQProcess.listen();
}<|MERGE_RESOLUTION|>--- conflicted
+++ resolved
@@ -16,17 +16,14 @@
 #include <vector>
 
 namespace appframework {
-<<<<<<< HEAD
-=======
 
-std::unique_ptr<CommandFacility> CommandFacility::handle_ =
-    std::unique_ptr<CommandFacility>(new QueryResponseCommandFacility());
->>>>>>> ffcacd16
-
-class producer_consumer_test_app_ModuleList : public ModuleList {
+class producer_consumer_test_app_ModuleList : public ModuleList
+{
   // Inherited via ModuleList
-  void ConstructGraph(BufferMap &buffer_map, UserModuleMap &user_module_map,
-                      CommandOrderMap &command_order_map) override {
+  void ConstructGraph(BufferMap& buffer_map,
+                      UserModuleMap& user_module_map,
+                      CommandOrderMap& command_order_map) override
+  {
     auto producerToFanOut = std::make_shared<DequeBuffer<std::vector<int>>>();
     auto fanOutToConsumer1 = std::make_shared<DequeBuffer<std::vector<int>>>();
     auto fanOutToConsumer2 = std::make_shared<DequeBuffer<std::vector<int>>>();
@@ -36,7 +33,6 @@
     buffer_map["fanOutToConsumer2"] = fanOutToConsumer2;
 
     user_module_map["producer"].reset(
-<<<<<<< HEAD
       new FakeDataProducerUserModule("prod", {}, { producerToFanOut }));
     user_module_map["fanOut"].reset(new FanOutUserModule<std::vector<int>>(
       "fanOut",
@@ -46,37 +42,20 @@
       new FakeDataConsumerUserModule("C1", { fanOutToConsumer1 }, {}));
     user_module_map["consumer2"].reset(
       new FakeDataConsumerUserModule("C2", { fanOutToConsumer2 }, {}));
-=======
-        new FakeDataProducerUserModule(producerToFanOut));
-    user_module_map["fanOut"].reset(new FanOutUserModule<std::vector<int>>(
-        producerToFanOut, {fanOutToConsumer1, fanOutToConsumer2}));
-    user_module_map["consumer1"].reset(
-        new FakeDataConsumerUserModule(fanOutToConsumer1, "C1"));
-    user_module_map["consumer2"].reset(
-        new FakeDataConsumerUserModule(fanOutToConsumer2, "C2"));
->>>>>>> ffcacd16
 
-    command_order_map["start"] = {"consumer1", "consumer2", "fanOut",
-                                  "producer"};
-    command_order_map["stop"] = {"producer"};
+    command_order_map["start"] = {
+      "consumer1", "consumer2", "fanOut", "producer"
+    };
+    command_order_map["stop"] = { "producer" };
   }
 };
 } // namespace appframework
 
-<<<<<<< HEAD
 int
 main(int argc, char* argv[])
 {
-
   auto args =
     appframework::CommandLineInterpreter::ParseCommandLineArguments(argc, argv);
-=======
-int main(int argc, char *argv[]) {
-  std::list<std::string> args;
-  for (int ii = 1; ii < argc; ++ii) {
-    args.push_back(std::string(argv[ii]));
-  }
->>>>>>> ffcacd16
 
   appframework::DAQProcess theDAQProcess(args);
 
