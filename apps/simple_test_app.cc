/**
 * @file simple_test_app to show basic functionality of DAQProcess
 *
 * This is part of the DUNE DAQ Application Framework, copyright 2020.
 * Licensing/copyright details are in the COPYING file that you should have
 * received with this code.
 */

#include "app-framework/CommandLineInterpreter.hh"
#include "app-framework/DAQModules/DebugLoggingDAQModule.hh"
#include "app-framework/DAQProcess.hh"

namespace appframework {

class simple_test_app_ModuleList : public ModuleList
{
  // Inherited via ModuleList
<<<<<<< HEAD
=======

>>>>>>> 373e7422
  void ConstructGraph(QueueMap& buffer_map,
                      DAQModuleMap& user_module_map,
                      CommandOrderMap& command_order_map) override
  {
<<<<<<< HEAD
    user_module_map["debugLogger"].reset(
      new DebugLoggingDAQModule("debugLogger", {}, {}));
=======
    user_module_map["debugLogger"].reset(new DebugLoggingDAQModule());
>>>>>>> 373e7422
  }
};
} // namespace appframework

int
main(int argc, char* argv[])
{
  auto args =
    appframework::CommandLineInterpreter::ParseCommandLineArguments(argc, argv);

  appframework::DAQProcess theDAQProcess(args);

  appframework::simple_test_app_ModuleList ml;
  theDAQProcess.register_modules(ml);

  return theDAQProcess.listen();
}<|MERGE_RESOLUTION|>--- conflicted
+++ resolved
@@ -15,20 +15,12 @@
 class simple_test_app_ModuleList : public ModuleList
 {
   // Inherited via ModuleList
-<<<<<<< HEAD
-=======
-
->>>>>>> 373e7422
-  void ConstructGraph(QueueMap& buffer_map,
+  void ConstructGraph(QueueMap& queue_map,
                       DAQModuleMap& user_module_map,
                       CommandOrderMap& command_order_map) override
   {
-<<<<<<< HEAD
     user_module_map["debugLogger"].reset(
       new DebugLoggingDAQModule("debugLogger", {}, {}));
-=======
-    user_module_map["debugLogger"].reset(new DebugLoggingDAQModule());
->>>>>>> 373e7422
   }
 };
 } // namespace appframework
