--- conflicted
+++ resolved
@@ -12,11 +12,6 @@
 #include "app-framework/UserModules/DebugLoggingUserModule.hh"
 
 namespace appframework {
-<<<<<<< HEAD
-=======
-std::unique_ptr<CommandFacility> CommandFacility::handle_ =
-  std::unique_ptr<CommandFacility>(new QueryResponseCommandFacility());
->>>>>>> d02a3464
 
 class simple_test_app_ModuleList : public ModuleList
 {
@@ -33,16 +28,9 @@
 int
 main(int argc, char* argv[])
 {
-<<<<<<< HEAD
 
   auto args =
     appframework::CommandLineInterpreter::ParseCommandLineArguments(argc, argv);
-=======
-  std::list<std::string> args;
-  for (int ii = 1; ii < argc; ++ii) {
-    args.push_back(std::string(argv[ii]));
-  }
->>>>>>> d02a3464
 
   appframework::DAQProcess theDAQProcess(args);
 
