/**
 * @file simple_test_app to show basic functionality of DAQProcess
 *
 * This is part of the DUNE DAQ Application Framework, copyright 2020.
 * Licensing/copyright details are in the COPYING file that you should have
 * received with this code.
 */

#include "app-framework/CommandLineInterpreter.hh"
#include "app-framework/DAQProcess.hh"
#include "app-framework/UserModules/DebugLoggingUserModule.hh"

namespace appframework {

class simple_test_app_ModuleList : public ModuleList
{
  // Inherited via ModuleList
  void ConstructGraph(BufferMap& buffer_map,
                      UserModuleMap& user_module_map,
                      CommandOrderMap& command_order_map) override
  {
<<<<<<< HEAD
    user_module_map["debugLogger"].reset(
      new DebugLoggingUserModule("debugLogger", {}, {}));
=======
    user_module_map["debugLogger"].reset(new DebugLoggingUserModule());
>>>>>>> bcd95661
  }
};
} // namespace appframework

int
main(int argc, char* argv[])
{

  auto args =
    appframework::CommandLineInterpreter::ParseCommandLineArguments(argc, argv);

  appframework::DAQProcess theDAQProcess(args);

  appframework::simple_test_app_ModuleList ml;
  theDAQProcess.register_modules(ml);

  return theDAQProcess.listen();
}<|MERGE_RESOLUTION|>--- conflicted
+++ resolved
@@ -19,12 +19,8 @@
                       UserModuleMap& user_module_map,
                       CommandOrderMap& command_order_map) override
   {
-<<<<<<< HEAD
     user_module_map["debugLogger"].reset(
       new DebugLoggingUserModule("debugLogger", {}, {}));
-=======
-    user_module_map["debugLogger"].reset(new DebugLoggingUserModule());
->>>>>>> bcd95661
   }
 };
 } // namespace appframework
