/**
 * @file simple_test_app to show basic functionality of DAQProcess
 *
 * This is part of the DUNE DAQ Application Framework, copyright 2020.
 * Licensing/copyright details are in the COPYING file that you should have
 * received with this code.
 */

#include "app-framework/DAQProcess.hh"
#include "app-framework/QueryResponseCommandFacility.hh"
#include "app-framework/UserModules/DebugLoggingUserModule.hh"

namespace appframework {
std::unique_ptr<CommandFacility> CommandFacility::handle_ =
    std::unique_ptr<CommandFacility>(new QueryResponseCommandFacility());

class simple_test_app_ModuleList : public ModuleList {
<<<<<<< HEAD
    // Inherited via ModuleList
    virtual void ConstructGraph(BufferMap& buffer_map, UserModuleMap& user_module_map,
                                CommandOrderMap& command_order_map) override {
        user_module_map["debugLogger"].reset(new DebugLoggingUserModule());
    }
=======
  // Inherited via ModuleList
  void ConstructGraph(BufferMap &buffer_map, UserModuleMap &user_module_map,
                      CommandOrderMap &command_order_map) override {
    user_module_map["debugLogger"].reset(new DebugLoggingUserModule());
  }
>>>>>>> 6a5aafac
};
} // namespace appframework

int main(int argc, char *argv[]) {
  std::list<std::string> args;
  for (int ii = 1; ii < argc; ++ii) {
    args.push_back(std::string(argv[ii]));
  }

  appframework::DAQProcess theDAQProcess(args);

  appframework::simple_test_app_ModuleList ml;
  theDAQProcess.register_modules(ml);

  return theDAQProcess.listen();
}<|MERGE_RESOLUTION|>--- conflicted
+++ resolved
@@ -12,26 +12,23 @@
 
 namespace appframework {
 std::unique_ptr<CommandFacility> CommandFacility::handle_ =
-    std::unique_ptr<CommandFacility>(new QueryResponseCommandFacility());
+  std::unique_ptr<CommandFacility>(new QueryResponseCommandFacility());
 
-class simple_test_app_ModuleList : public ModuleList {
-<<<<<<< HEAD
-    // Inherited via ModuleList
-    virtual void ConstructGraph(BufferMap& buffer_map, UserModuleMap& user_module_map,
-                                CommandOrderMap& command_order_map) override {
-        user_module_map["debugLogger"].reset(new DebugLoggingUserModule());
-    }
-=======
+class simple_test_app_ModuleList : public ModuleList
+{
   // Inherited via ModuleList
-  void ConstructGraph(BufferMap &buffer_map, UserModuleMap &user_module_map,
-                      CommandOrderMap &command_order_map) override {
+  void ConstructGraph(BufferMap& buffer_map,
+                      UserModuleMap& user_module_map,
+                      CommandOrderMap& command_order_map) override
+  {
     user_module_map["debugLogger"].reset(new DebugLoggingUserModule());
   }
->>>>>>> 6a5aafac
 };
 } // namespace appframework
 
-int main(int argc, char *argv[]) {
+int
+main(int argc, char* argv[])
+{
   std::list<std::string> args;
   for (int ii = 1; ii < argc; ++ii) {
     args.push_back(std::string(argv[ii]));
